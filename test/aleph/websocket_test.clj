--- conflicted
+++ resolved
@@ -2,15 +2,6 @@
   (:use
    [clojure test])
   (:require
-<<<<<<< HEAD
-   [manifold.deferred :as d]
-   [manifold.stream :as s]
-   [aleph.netty :as netty]
-   [byte-streams :as bs]
-   [aleph.http :as http]
-   [clojure.tools.logging :as log]
-   [clojure.string :as str]))
-=======
     [manifold.deferred :as d]
     [manifold.stream :as s]
     [manifold.time :as time]
@@ -18,8 +9,8 @@
     [byte-streams :as bs]
     [aleph.http :as http]
     [aleph.http.core :as http-core]
-    [clojure.tools.logging :as log]))
->>>>>>> ea2c9ab4
+    [clojure.tools.logging :as log]
+    [clojure.string :as str]))
 
 (netty/leak-detector-level! :paranoid)
 
@@ -43,7 +34,6 @@
   `(with-server (http/start-server ~handler {:port 8080, :compression? true})
      ~@body))
 
-<<<<<<< HEAD
 (defmacro with-native-transport [handler & body]
   `(with-server (http/start-server ~handler {:port 8080
                                              :epoll? true
@@ -56,35 +46,17 @@
                e
                ": missing upgrade")))
 
-(defn echo-handler [req]
-  (-> (http/websocket-connection req)
-    (d/chain' #(s/connect % %))
-    (d/catch' (fn [e] (log-upgrade-error e) {}))))
-=======
 (defn echo-handler
   ([req] (echo-handler {} req))
   ([options req]
    (-> (http/websocket-connection req options)
        (d/chain' #(s/connect % %))
-       (d/catch'
-           (fn [^Throwable e]
-             (log/error "upgrade to websocket conn failed"
-                        (.getMessage e))
-             {})))))
->>>>>>> ea2c9ab4
+       (d/catch' (fn [e] (log-upgrade-error e) {})))))
 
 (defn raw-echo-handler [req]
   (-> (http/websocket-connection req {:raw-stream? true})
     (d/chain' #(s/connect % %))
-<<<<<<< HEAD
     (d/catch' (fn [e] (log-upgrade-error e) {}))))
-=======
-    (d/catch'
-        (fn [^Throwable e]
-          (log/error "upgrade to websocket conn failed"
-                     (.getMessage e))
-          {}))))
->>>>>>> ea2c9ab4
 
 (deftest test-echo-handler
   (with-handler echo-handler
