(def netty-version "4.1.31.Final")

(def netty-modules
  '[transport
    transport-native-epoll
    codec
    codec-http
    handler
    handler-proxy
    resolver
    resolver-dns])

(def other-dependencies
  '[[org.clojure/tools.logging "0.4.1" :exclusions [org.clojure/clojure]]
    [manifold "0.1.9-SNAPSHOT"]
    [byte-streams "0.2.5-alpha2"]
    [potemkin "0.4.5"]])

<<<<<<< HEAD
(defproject aleph "0.4.7-alpha2-mpp"
=======
(defproject aleph "0.4.7-alpha3"
>>>>>>> ef331d14
  :description "a framework for asynchronous communication"
  :repositories {"jboss" "https://repository.jboss.org/nexus/content/groups/public/"
                 "sonatype-oss-public" "https://oss.sonatype.org/content/groups/public/"}
  :license {:name "MIT License"}
  :dependencies ~(concat
                   other-dependencies
                   (map
                     #(vector (symbol "io.netty" (str "netty-" %)) netty-version)
                     netty-modules))
  :profiles {:dev {:dependencies [[org.clojure/clojure "1.9.0"]
                                  [criterium "0.4.4"]
                                  [cheshire "5.8.1"]
                                  [org.slf4j/slf4j-simple "1.7.25"]
                                  [com.cognitect/transit-clj "0.8.309"]]}}
  :codox {:src-dir-uri "https://github.com/ztellman/aleph/tree/master/"
          :src-linenum-anchor-prefix "L"
          :defaults {:doc/format :markdown}
          :include [aleph.tcp
                    aleph.udp
                    aleph.http
                    aleph.flow]
          :output-dir "doc"}
  :plugins [[lein-codox "0.9.4"]
            [lein-jammin "0.1.1"]
            [lein-marginalia "0.9.0"]
            [ztellman/lein-cljfmt "0.1.10"]]
  :java-source-paths ["src/aleph/utils"]
  :javac-options ["-target" "1.7", "-source" "1.7"]
  :cljfmt {:indents {#".*" [[:inner 0]]}}
  :test-selectors {:default #(not
                               (some #{:benchmark :stress}
                                 (cons (:tag %) (keys %))))
                   :benchmark :benchmark
                   :stress :stress
                   :all (constantly true)}
  :jvm-opts ^:replace ["-server"
                       #_"-Xmx256m"
                       "-Xmx2g"
                       "-XX:+HeapDumpOnOutOfMemoryError"
                       #_"-XX:+PrintCompilation"
                       #_"-XX:+UnlockDiagnosticVMOptions"
                       #_"-XX:+PrintInlining"]
  :global-vars {*warn-on-reflection* true})<|MERGE_RESOLUTION|>--- conflicted
+++ resolved
@@ -16,11 +16,7 @@
     [byte-streams "0.2.5-alpha2"]
     [potemkin "0.4.5"]])
 
-<<<<<<< HEAD
-(defproject aleph "0.4.7-alpha2-mpp"
-=======
-(defproject aleph "0.4.7-alpha3"
->>>>>>> ef331d14
+(defproject aleph "0.4.7-mpp"
   :description "a framework for asynchronous communication"
   :repositories {"jboss" "https://repository.jboss.org/nexus/content/groups/public/"
                  "sonatype-oss-public" "https://oss.sonatype.org/content/groups/public/"}
