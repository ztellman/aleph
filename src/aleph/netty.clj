(ns aleph.netty
  (:refer-clojure :exclude [flush])
  (:require
    [byte-streams :as bs]
    [clojure.tools.logging :as log]
    [manifold.deferred :as d]
    [manifold.executor :as e]
    [manifold.stream :as s]
    [manifold.stream.core :as manifold]
    [primitive-math :as p]
    [clojure
     [string :as str]
     [set :as set]]
    [potemkin :as potemkin :refer [doit doary]])
  (:import
    [java.io IOException]
    [io.netty.bootstrap Bootstrap ServerBootstrap]
    [io.netty.buffer ByteBuf Unpooled]
    [io.netty.channel
     Channel ChannelFuture ChannelOption
     ChannelPipeline EventLoopGroup
     ChannelHandler FileRegion
     ChannelInboundHandler
     ChannelOutboundHandler
     ChannelHandlerContext
     ChannelInitializer]
    [io.netty.channel.epoll Epoll EpollEventLoopGroup
     EpollServerSocketChannel
<<<<<<< HEAD
     EpollSocketChannel]
    [io.netty.util
     Attribute
     AttributeKey
     HashedWheelTimer
     TimerTask
     Timeout]
=======
     EpollSocketChannel
     EpollDatagramChannel]
    [io.netty.util Attribute AttributeKey]
>>>>>>> bedc4686
    [io.netty.handler.codec Headers]
    [io.netty.channel.nio NioEventLoopGroup]
    [io.netty.channel.socket ServerSocketChannel]
    [io.netty.channel.socket.nio
     NioServerSocketChannel
     NioSocketChannel
     NioDatagramChannel]
    [io.netty.handler.ssl SslContext SslContextBuilder]
    [io.netty.handler.ssl.util
     SelfSignedCertificate InsecureTrustManagerFactory]
    [io.netty.resolver
     AddressResolverGroup
     NoopAddressResolverGroup
     ResolvedAddressTypes]
    [io.netty.resolver.dns
     DnsNameResolverBuilder
     DnsAddressResolverGroup
     DnsServerAddressStreamProvider
     SingletonDnsServerAddressStreamProvider
     SequentialDnsServerAddressStreamProvider]
    [io.netty.util ResourceLeakDetector
     ResourceLeakDetector$Level]
    [java.net URI SocketAddress InetSocketAddress]
    [io.netty.util.concurrent
     GenericFutureListener Future]
    [java.io InputStream File]
    [java.nio ByteBuffer]
    [io.netty.util.internal SystemPropertyUtil]
    [java.util.concurrent
     ConcurrentHashMap
     CancellationException
     ScheduledFuture
     TimeoutException
     TimeUnit
     ThreadFactory]
    [java.util.concurrent.atomic
     AtomicLong]
    [io.netty.util.internal.logging
     InternalLoggerFactory
     Log4JLoggerFactory
     Slf4JLoggerFactory
     JdkLoggerFactory
     Log4J2LoggerFactory]
    [java.security.cert X509Certificate]
    [java.security PrivateKey]))

;;;

(definline release [x]
  `(io.netty.util.ReferenceCountUtil/release ~x))

(definline acquire [x]
  `(io.netty.util.ReferenceCountUtil/retain ~x))

(defn leak-detector-level! [level]
  (ResourceLeakDetector/setLevel
    (case level
      :disabled ResourceLeakDetector$Level/DISABLED
      :simple ResourceLeakDetector$Level/SIMPLE
      :advanced ResourceLeakDetector$Level/ADVANCED
      :paranoid ResourceLeakDetector$Level/PARANOID)))

(defn set-logger! [logger]
  (InternalLoggerFactory/setDefaultFactory
    (case logger
      :log4j  Log4JLoggerFactory/INSTANCE
      :log4j2 Log4J2LoggerFactory/INSTANCE
      :slf4j  Slf4JLoggerFactory/INSTANCE
      :jdk    JdkLoggerFactory/INSTANCE)))

;;;

(defn channel-server-name [^Channel ch]
  (some-> ch ^InetSocketAddress (.localAddress) .getHostName))

(defn channel-server-port [^Channel ch]
  (some-> ch ^InetSocketAddress (.localAddress) .getPort))

(defn channel-remote-address [^Channel ch]
  (some-> ch ^InetSocketAddress (.remoteAddress) .getAddress .getHostAddress))

;;;

(def ^:const array-class (class (clojure.core/byte-array 0)))

(defn buf->array [^ByteBuf buf]
  (let [dst (ByteBuffer/allocate (.readableBytes buf))]
    (doary [^ByteBuffer buf (.nioBuffers buf)]
      (.put dst buf))
    (.array dst)))

(defn release-buf->array [^ByteBuf buf]
  (try
    (buf->array buf)
    (finally
      (release buf))))

(defn bufs->array [bufs]
  (let [bufs' (mapcat #(.nioBuffers ^ByteBuf %) bufs)
        dst (ByteBuffer/allocate
              (loop [cnt 0, s bufs']
                (if (empty? s)
                  cnt
                  (recur (p/+ cnt (.remaining ^ByteBuffer (first s))) (rest s)))))]
    (doit [^ByteBuffer buf bufs']
      (.put dst buf))
    (.array dst)))

(bs/def-conversion ^{:cost 1} [ByteBuf array-class]
  [buf options]
  (let [ary (buf->array buf)]
    (release buf)
    ary))

(bs/def-conversion ^{:cost 0} [ByteBuffer ByteBuf]
  [buf options]
  (Unpooled/wrappedBuffer buf))

(declare allocate)

(let [charset (java.nio.charset.Charset/forName "UTF-8")]
  (defn append-to-buf! [^ByteBuf buf x]
    (cond
      (instance? array-class x)
      (.writeBytes buf ^bytes x)

      (instance? String x)
      (.writeBytes buf (.getBytes ^String x charset))

      (instance? ByteBuf x)
      (let [b (.writeBytes buf ^ByteBuf x)]
        (release x)
        b)

      :else
      (.writeBytes buf (bs/to-byte-buffer x))))

  (defn ^ByteBuf to-byte-buf
    ([x]
     (cond
       (nil? x)
       Unpooled/EMPTY_BUFFER

       (instance? array-class x)
       (Unpooled/copiedBuffer ^bytes x)

       (instance? String x)
       (-> ^String x (.getBytes charset) ByteBuffer/wrap Unpooled/wrappedBuffer)

       (instance? ByteBuffer x)
       (Unpooled/wrappedBuffer ^ByteBuffer x)

       (instance? ByteBuf x)
       x

       :else
       (bs/convert x ByteBuf)))
    ([ch x]
     ;; todo(kachayev): do we really need to reallocate in case
     ;;                 we already have an instance of ByteBuf here?
     (if (nil? x)
       Unpooled/EMPTY_BUFFER
       (doto (allocate ch)
         (append-to-buf! x))))))

(defn to-byte-buf-stream [x chunk-size]
  (->> (bs/convert x (bs/stream-of ByteBuf) {:chunk-size chunk-size})
    (s/onto nil)))

(defn wrap-future
  [^Future f]
  (when f
    (if (.isSuccess f)
      (d/success-deferred (.getNow f) nil)
      (let [d (d/deferred nil)
            ;; workaround for the issue with executing RT.readString
            ;; on a Netty thread that doesn't have appropriate class loader
            ;; more information here:
            ;; https://github.com/ztellman/aleph/issues/365
            class-loader (or (clojure.lang.RT/baseLoader)
                             (clojure.lang.RT/makeClassLoader))]
        (.addListener f
          (reify GenericFutureListener
            (operationComplete [_ _]
              (try
                (. clojure.lang.Var
                   (pushThreadBindings {clojure.lang.Compiler/LOADER
                                        class-loader}))
                (cond
                  (.isSuccess f)
                  (d/success! d (.getNow f))

                  (.isCancelled f)
                  (d/error! d (CancellationException. "future is cancelled."))

                  (some? (.cause f))
                  (if (instance? java.nio.channels.ClosedChannelException (.cause f))
                    (d/success! d false)
                    (d/error! d (.cause f)))

                  :else
                  (d/error! d (IllegalStateException. "future in unknown state")))
                (finally
                  (. clojure.lang.Var (popThreadBindings)))))))
        d))))

(defn allocate [x]
  (if (instance? Channel x)
    (-> ^Channel x .alloc .ioBuffer)
    (-> ^ChannelHandlerContext x .alloc .ioBuffer)))

(defn write [x msg]
  (if (instance? Channel x)
    (.write ^Channel x msg (.voidPromise ^Channel x))
    (.write ^ChannelHandlerContext x msg (.voidPromise ^ChannelHandlerContext x)))
  nil)

(defn write-and-flush
  [x msg]
  (if (instance? Channel x)
    (.writeAndFlush ^Channel x msg)
    (.writeAndFlush ^ChannelHandlerContext x msg)))

(defn flush [x]
  (if (instance? Channel x)
    (.flush ^Channel x)
    (.flush ^ChannelHandlerContext x)))

(defn close [x]
  (if (instance? Channel x)
    (.close ^Channel x)
    (.close ^ChannelHandlerContext x)))

(defn ^Channel channel [x]
  (if (instance? Channel x)
    x
    (.channel ^ChannelHandlerContext x)))

(defmacro safe-execute [ch & body]
  `(let [f# (fn [] ~@body)
         event-loop# (-> ~ch aleph.netty/channel .eventLoop)]
     (if (.inEventLoop event-loop#)
       (f#)
       (let [d# (d/deferred)]
         (.execute event-loop#
           (fn []
             (try
               (d/success! d# (f#))
               (catch Throwable e#
                 (d/error! d# e#)))))
         d#))))

(defn put! [^Channel ch s msg]
  (let [d (s/put! s msg)]
    (d/success-error-unrealized d

      val (if val
            true
            (do
              (release msg)
              (.close ch)
              false))

      err  (do
             (release msg)
             (.close ch)
             false)

      (do

        ;; enable backpressure
        (-> ch .config (.setAutoRead false))

        (-> d
          (d/finally'
            (fn []
              ;; disable backpressure
              (-> ch .config (.setAutoRead true))))
          (d/chain'
            (fn [result]
              (when-not result
                (release msg)
                (.close ch)))))
        d))))

;;;

(defn attribute [s]
  (AttributeKey/valueOf (name s)))

(defn get-attribute [ch attr]
  (-> ch channel ^Attribute (.attr attr) .get))

(defn set-attribute [ch attr val]
  (-> ch channel ^Attribute (.attr attr) (.set val)))

;;;

(def ^ConcurrentHashMap channel-inbound-counter     (ConcurrentHashMap.))
(def ^ConcurrentHashMap channel-outbound-counter    (ConcurrentHashMap.))
(def ^ConcurrentHashMap channel-inbound-throughput  (ConcurrentHashMap.))
(def ^ConcurrentHashMap channel-outbound-throughput (ConcurrentHashMap.))

(defn- connection-stats [^Channel ch inbound?]
  (merge
    {:local-address (str (.localAddress ch))
     :remote-address (str (.remoteAddress ch))
     :writable? (.isWritable ch)
     :readable? (-> ch .config .isAutoRead)
     :closed? (not (.isActive ch))}
    (let [^ConcurrentHashMap throughput (if inbound?
                                          channel-inbound-throughput
                                          channel-outbound-throughput)]
      (when-let [^AtomicLong throughput (.get throughput ch)]
        {:throughput (.get throughput)}))))

(def sink-close-marker ::sink-close)

(manifold/def-sink ChannelSink
  [coerce-fn
   downstream?
   ^Channel ch
   additional-description]
  (close [this]
    (when downstream?
      (close ch))
    (.markClosed this)
    true)
  (description [_]
    (let [ch (channel ch)]
      (merge
        {:type       "netty"
         :closed?    (not (.isActive ch))
         :sink?      true
         :connection (assoc (connection-stats ch false)
                       :direction :outbound)}
        (additional-description))))
  (isSynchronous [_]
    false)
  (put [this msg blocking?]
    (if (s/closed? this)
      (if blocking?
        false
        (d/success-deferred false))
      (let [msg (try
                  (coerce-fn msg)
                  (catch Exception e
                    (log/error e
                      (str "cannot coerce "
                        (.getName (class msg))
                        " into binary representation"))
                    (close ch)))
            d (cond
                (nil? msg)
                (d/success-deferred true)

                (identical? sink-close-marker msg)
                (do
                  (.markClosed this)
                  (d/success-deferred false))

                :else
                (let [^ChannelFuture f (write-and-flush ch msg)]
                  (-> f
                    wrap-future
                    (d/chain' (fn [_] true))
                    (d/catch' IOException (fn [_] false)))))]
        (if blocking?
          @d
          d))))
  (put [this msg blocking? timeout timeout-value]
    (.put this msg blocking?)))



(defn sink
  ([ch]
    (sink ch true identity (fn [])))
  ([ch downstream? coerce-fn]
    (sink ch downstream? coerce-fn (fn [])))
  ([ch downstream? coerce-fn additional-description]
    (let [sink (->ChannelSink
                 coerce-fn
                 downstream?
                 ch
                 additional-description)]

      (d/chain'
        (wrap-future (.closeFuture (channel ch)))
        (fn [_] (s/close! sink)))

      (doto sink (reset-meta! {:aleph/channel ch})))))

(defn source
  [^Channel ch]
  (let [src (s/stream*
              {:description
               (fn [m]
                 (assoc m
                   :type "netty"
                   :direction :inbound
                   :connection (assoc (connection-stats ch true)
                                 :direction :inbound)))})]
    (doto src (reset-meta! {:aleph/channel ch}))))

(defn buffered-source
  [^Channel ch metric capacity]
  (let [src (s/buffered-stream
              metric
              capacity
              (fn [m]
                (assoc m
                  :type "netty"
                  :connection (assoc (connection-stats ch true)
                                :direction :inbound))))]
    (doto src (reset-meta! {:aleph/channel ch}))))

;;;

(defmacro channel-handler
  [& {:as handlers}]
  `(reify
     ChannelHandler
     ChannelInboundHandler
     ChannelOutboundHandler

     (handlerAdded
       ~@(or (:handler-added handlers) `([_# _#])))
     (handlerRemoved
       ~@(or (:handler-removed handlers) `([_# _#])))
     (exceptionCaught
       ~@(or (:exception-caught handlers)
           `([_# ctx# cause#]
              (.fireExceptionCaught ctx# cause#))))
     (channelRegistered
       ~@(or (:channel-registered handlers)
           `([_# ctx#]
              (.fireChannelRegistered ctx#))))
     (channelUnregistered
       ~@(or (:channel-unregistered handlers)
           `([_# ctx#]
              (.fireChannelUnregistered ctx#))))
     (channelActive
       ~@(or (:channel-active handlers)
           `([_# ctx#]
              (.fireChannelActive ctx#))))
     (channelInactive
       ~@(or (:channel-inactive handlers)
           `([_# ctx#]
              (.fireChannelInactive ctx#))))
     (channelRead
       ~@(or (:channel-read handlers)
           `([_# ctx# msg#]
              (.fireChannelRead ctx# msg#))))
     (channelReadComplete
       ~@(or (:channel-read-complete handlers)
           `([_# ctx#]
              (.fireChannelReadComplete ctx#))))
     (userEventTriggered
       ~@(or (:user-event-triggered handlers)
           `([_# ctx# evt#]
              (.fireUserEventTriggered ctx# evt#))))
     (channelWritabilityChanged
       ~@(or (:channel-writability-changed handlers)
           `([_# ctx#]
              (.fireChannelWritabilityChanged ctx#))))
     (bind
       ~@(or (:bind handlers)
           `([_# ctx# local-address# promise#]
              (.bind ctx# local-address# promise#))))
     (connect
       ~@(or (:connect handlers)
           `([_# ctx# remote-address# local-address# promise#]
              (.connect ctx# remote-address# local-address# promise#))))
     (disconnect
       ~@(or (:disconnect handlers)
           `([_# ctx# promise#]
              (.disconnect ctx# promise#))))
     (close
       ~@(or (:close handlers)
           `([_# ctx# promise#]
              (.close ctx# promise#))))
     (read
       ~@(or (:read handlers)
           `([_# ctx#]
              (.read ctx#))))
     (write
       ~@(or (:write handlers)
           `([_# ctx# msg# promise#]
              (.write ctx# msg# promise#))))
     (flush
       ~@(or (:flush handlers)
           `([_# ctx#]
             (.flush ctx#))))))

(defmacro channel-inbound-handler
  [& {:as handlers}]
  `(reify
     ChannelHandler
     ChannelInboundHandler

     (handlerAdded
       ~@(or (:handler-added handlers) `([_# _#])))
     (handlerRemoved
       ~@(or (:handler-removed handlers) `([_# _#])))
     (exceptionCaught
       ~@(or (:exception-caught handlers)
           `([_# ctx# cause#]
              (.fireExceptionCaught ctx# cause#))))
     (channelRegistered
       ~@(or (:channel-registered handlers)
           `([_# ctx#]
              (.fireChannelRegistered ctx#))))
     (channelUnregistered
       ~@(or (:channel-unregistered handlers)
           `([_# ctx#]
              (.fireChannelUnregistered ctx#))))
     (channelActive
       ~@(or (:channel-active handlers)
           `([_# ctx#]
              (.fireChannelActive ctx#))))
     (channelInactive
       ~@(or (:channel-inactive handlers)
           `([_# ctx#]
              (.fireChannelInactive ctx#))))
     (channelRead
       ~@(or (:channel-read handlers)
           `([_# ctx# msg#]
              (.fireChannelRead ctx# msg#))))
     (channelReadComplete
       ~@(or (:channel-read-complete handlers)
           `([_# ctx#]
              (.fireChannelReadComplete ctx#))))
     (userEventTriggered
       ~@(or (:user-event-triggered handlers)
           `([_# ctx# evt#]
              (.fireUserEventTriggered ctx# evt#))))
     (channelWritabilityChanged
       ~@(or (:channel-writability-changed handlers)
           `([_# ctx#]
              (.fireChannelWritabilityChanged ctx#))))))

(defmacro channel-outbound-handler
  [& {:as handlers}]
  `(reify
     ChannelHandler
     ChannelOutboundHandler

     (handlerAdded
       ~@(or (:handler-added handlers) `([_# _#])))
     (handlerRemoved
       ~@(or (:handler-removed handlers) `([_# _#])))
     (exceptionCaught
       ~@(or (:exception-caught handlers)
           `([_# ctx# cause#]
              (.fireExceptionCaught ctx# cause#))))
     (bind
       ~@(or (:bind handlers)
           `([_# ctx# local-address# promise#]
              (.bind ctx# local-address# promise#))))
     (connect
       ~@(or (:connect handlers)
           `([_# ctx# remote-address# local-address# promise#]
              (.connect ctx# remote-address# local-address# promise#))))
     (disconnect
       ~@(or (:disconnect handlers)
           `([_# ctx# promise#]
              (.disconnect ctx# promise#))))
     (close
       ~@(or (:close handlers)
           `([_# ctx# promise#]
              (.close ctx# promise#))))
     (read
       ~@(or (:read handlers)
           `([_# ctx#]
              (.read ctx#))))
     (write
       ~@(or (:write handlers)
           `([_# ctx# msg# promise#]
              (.write ctx# msg# promise#))))
     (flush
       ~@(or (:flush handlers)
           `([_# ctx#]
              (.flush ctx#))))))

(defn ^ChannelHandler bandwidth-tracker [^Channel ch]
  (let [inbound-counter (AtomicLong. 0)
        outbound-counter (AtomicLong. 0)
        inbound-throughput (AtomicLong. 0)
        outbound-throughput (AtomicLong. 0)

        ^ScheduledFuture future
        (.scheduleAtFixedRate (-> ch .eventLoop .parent)
          (fn []
            (.set inbound-throughput (.getAndSet inbound-counter 0))
            (.set outbound-throughput (.getAndSet outbound-counter 0)))
          1000
          1000
          TimeUnit/MILLISECONDS)]

    (.put channel-inbound-counter ch inbound-counter)
    (.put channel-outbound-counter ch outbound-counter)
    (.put channel-inbound-throughput ch inbound-throughput)
    (.put channel-outbound-throughput ch outbound-throughput)

    (channel-handler

      :channel-inactive
      ([_ ctx]
        (.cancel future true)
        (.remove channel-inbound-counter ch)
        (.remove channel-outbound-counter ch)
        (.remove channel-inbound-throughput ch)
        (.remove channel-outbound-throughput ch)
        (.fireChannelInactive ctx))

      :channel-read
      ([_ ctx msg]
        (.addAndGet inbound-counter
          (if (instance? FileRegion msg)
            (.count ^FileRegion msg)
            (.readableBytes ^ByteBuf msg)))
        (.fireChannelRead ctx msg))

      :write
      ([_ ctx msg promise]
        (.addAndGet outbound-counter
          (if (instance? FileRegion msg)
            (.count ^FileRegion msg)
            (.readableBytes ^ByteBuf msg)))
        (.write ctx msg promise)))))

(defn pipeline-initializer [pipeline-builder]
  (proxy [ChannelInitializer] []
    (initChannel [^Channel ch]
      (pipeline-builder ^ChannelPipeline (.pipeline ch)))))

(defn remove-if-present [^ChannelPipeline pipeline ^Class handler]
  (when (some? (.get pipeline handler))
    (.remove pipeline handler))
  pipeline)

(defn instrument!
  [stream]
  (if-let [^Channel ch (->> stream meta :aleph/channel)]
    (do
      (safe-execute ch
        (let [pipeline (.pipeline ch)]
          (when (and
                  (.isActive ch)
                  (nil? (.get pipeline "bandwidth-tracker")))
            (.addFirst pipeline "bandwidth-tracker" (bandwidth-tracker ch)))))
      true)
    false))

;;;

(defn self-signed-ssl-context
  "A self-signed SSL context for servers."
  []
  (let [cert (SelfSignedCertificate.)]
    (.build (SslContextBuilder/forServer (.certificate cert) (.privateKey cert)))))

(defn insecure-ssl-client-context []
  (-> (SslContextBuilder/forClient)
      (.trustManager InsecureTrustManagerFactory/INSTANCE)
      .build))

(defn- check-ssl-args
  [private-key certificate-chain]
  (when-not
    (or (and (instance? File private-key) (instance? File certificate-chain))
      (and (instance? InputStream private-key) (instance? InputStream certificate-chain))
      (and (instance? PrivateKey private-key) (instance? (class (into-array X509Certificate [])) certificate-chain)))
    (throw (IllegalArgumentException. "ssl-client-context arguments invalid"))))

(set! *warn-on-reflection* false)

(defn ssl-client-context
  "Creates a new client SSL context.

  Keyword arguments are:

  |:---|:----
  | `private-key` | A `java.io.File`, `java.io.InputStream`, or `java.security.PrivateKey` containing the client-side private key.
  | `certificate-chain` | A `java.io.File`, `java.io.InputStream`, or array of `java.security.cert.X509Certificate` containing the client's certificate chain.
  | `private-key-password` | A string, the private key's password (optional).
  | `trust-store` | A `java.io.File`, `java.io.InputStream`, array of `java.security.cert.X509Certificate`, or a `javax.net.ssl.TrustManagerFactory` to initialize the context's trust manager.

  Note that if specified, the types of `private-key` and `certificate-chain` must be
  \"compatible\": either both input streams, both files, or a private key and an array
  of certificates."
  ([] (ssl-client-context {}))
  ([{:keys [private-key private-key-password certificate-chain trust-store]}]
    (-> (SslContextBuilder/forClient)
      (#(if (and private-key certificate-chain)
          (do
            (check-ssl-args private-key certificate-chain)
            (if (instance? (class (into-array X509Certificate [])) certificate-chain)
              (.keyManager %
                private-key
                private-key-password
                certificate-chain)
              (.keyManager %
                certificate-chain
                private-key
                private-key-password)))
          %))
      (#(if trust-store
          (.trustManager % trust-store)
          %))
      .build)))

(set! *warn-on-reflection* true)

;;;

(defprotocol AlephServer
  (port [_] "Returns the port the server is listening on.")
  (wait-for-close [_] "Blocks until the server has been closed."))

(defn epoll-available? []
  (Epoll/isAvailable))

(defn get-default-event-loop-threads
  "Determines the default number of threads to use for a Netty EventLoopGroup.
   This mimics the default used by Netty as of version 4.1."
  []
  (let [cpu-count (->> (Runtime/getRuntime) (.availableProcessors))]
    (max 1 (SystemPropertyUtil/getInt "io.netty.eventLoopThreads" (* cpu-count 2)))))

(defn ^ThreadFactory enumerating-thread-factory [prefix daemon?]
  (let [num-threads (atom 0)]
    (e/thread-factory
     #(str prefix "-" (swap! num-threads inc))
     (deliver (promise) nil)
     nil
     daemon?)))

(def ^String client-event-thread-pool-name "aleph-netty-client-event-pool")

(def epoll-client-group
  (delay
    (let [thread-count (get-default-event-loop-threads)
          thread-factory (enumerating-thread-factory client-event-thread-pool-name true)]
      (EpollEventLoopGroup. (long thread-count) thread-factory))))

(def nio-client-group
  (delay
    (let [thread-count (get-default-event-loop-threads)
          thread-factory (enumerating-thread-factory client-event-thread-pool-name true)]
      (NioEventLoopGroup. (long thread-count) thread-factory))))

(defn create-timer
  "Creates a timer optimized for approximated I/O timeout scheduling.

   |:---|:---
   | `thread-factory` | a `ThreadFactory` that creates a background thread, defaults to `netty/enumerating-thread-factory` instance.
   | `tick-duration-ms` | the duration between ticks in ms, defaults to 10 ms.
   | `ticks-per-wheel` | the size of the wheel, defaults to 512.
   | `leak-detection?` | if leak detection should be enabled, defaults to `false`.
   | `max-pending-timeouts` | the maximum number of pending timeouts after which call to `netty/timeout!` will result in `java.util.concurrent.RejectedExecutionException` being thrown, unlimited by default."
  ([] (create-timer {}))
  ([{:keys [tick-duration-ms
            ticks-per-wheel
            thread-factory
            leak-detection?
            max-pending-timeouts]
     :or {tick-duration-ms 10
          ticks-per-wheel 512
          leak-detection? true
          max-pending-timeouts -1}}]
   (let [factory (or thread-factory
                     (enumerating-thread-factory "aleph-timer-" false))]
     (HashedWheelTimer.
      factory
      (long tick-duration-ms)
      TimeUnit/MILLISECONDS
      ticks-per-wheel
      leak-detection?
      (long max-pending-timeouts)))))

(defn timeout! [^HashedWheelTimer timer d delay-ms]
  (when (and (some? delay-ms)
             (< 0 delay-ms))
    (let [task (reify TimerTask
                 (run [_ _]
                   (when-not (realized? d)
                     (d/error! d (TimeoutException.)))))
          ^Timeout timeout (.newTimeout timer
                                        task
                                        (long delay-ms)
                                        TimeUnit/MILLISECONDS)]
      (d/finally d #(.cancel timeout))))
  d)

(defn convert-address-types [address-types]
  (case address-types
    :ipv4-only ResolvedAddressTypes/IPV4_ONLY
    :ipv6-only ResolvedAddressTypes/IPV6_ONLY
    :ipv4-preferred ResolvedAddressTypes/IPV4_PREFERRED
    :ipv6-preferred ResolvedAddressTypes/IPV6_PREFERRED))

(def dns-default-port 53)

(defn dns-name-servers-provider [servers]
  (let [addresses (->> servers
                    (map (fn [server]
                           (cond
                             (instance? InetSocketAddress server)
                             server

                             (string? server)
                             (let [^URI uri (URI. (str "dns://" server))
                                   port (.getPort uri)
                                   port' (int (if (= -1 port) dns-default-port port))]
                               (InetSocketAddress. (.getHost uri) port'))

                             :else
                             (throw
                               (IllegalArgumentException.
                                 (format "Don't know how to create InetSocketAddress from '%s'"
                                   server)))))))]
    (if (= 1 (count addresses))
      (SingletonDnsServerAddressStreamProvider. (first addresses))
      (SequentialDnsServerAddressStreamProvider. ^Iterable addresses))))

(defn dns-resolver-group
  "Creates an instance of DnsAddressResolverGroup that might be set as a resolver to Bootstrap.

   DNS options are a map of:

   |:--- |:---
   | `max-payload-size` | sets capacity of the datagram packet buffer (in bytes), defaults to `4096`
   | `max-queries-per-resolve` | sets the maximum allowed number of DNS queries to send when resolving a host name, defaults to `16`
   | `address-types` | sets the list of the protocol families of the address resolved, should be one of `:ipv4-only`, `:ipv4-preferred`, `:ipv6-only`, `:ipv4-preferred`  (calculated automatically based on ipv4/ipv6 support when not set explicitly)
   | `query-timeout` | sets the timeout of each DNS query performed by this resolver (in milliseconds), defaults to `5000`
   | `min-ttl` | sets minimum TTL of the cached DNS resource records (in seconds), defaults to `0`
   | `max-ttl` | sets maximum TTL of the cached DNS resource records (in seconds), defaults to `Integer/MAX_VALUE` (the resolver will respect the TTL from the DNS)
   | `negative-ttl` | sets the TTL of the cache for the failed DNS queries (in seconds)
   | `trace-enabled?` | if set to `true`, the resolver generates the detailed trace information in an exception message, defaults to `false`
   | `opt-resources-enabled?` | if set to `true`, enables the automatic inclusion of a optional records that tries to give the remote DNS server a hint about how much data the resolver can read per response, defaults to `true`
   | `search-domains` | sets the list of search domains of the resolver, when not given the default list is used (platform dependent)
   | `ndots` | sets the number of dots which must appear in a name before an initial absolute query is made, defaults to `-1`
   | `decode-idn?` | set if domain / host names should be decoded to unicode when received, defaults to `true`
   | `recursion-desired?` | if set to `true`, the resolver sends a DNS query with the RD (recursion desired) flag set, defaults to `true`
   | `name-servers` | optional list of DNS server addresses, automatically discovered when not set (platform dependent)
   | `epoll?` | if `true`, uses `epoll` when available, defaults to `false`"
  [{:keys [max-payload-size
           max-queries-per-resolve
           address-types
           query-timeout
           min-ttl
           max-ttl
           negative-ttl
           trace-enabled?
           opt-resources-enabled?
           search-domains
           ndots
           decode-idn?
           recursion-desired?
           name-servers
           epoll?]
    :or {max-payload-size 4096
         max-queries-per-resolve 16
         query-timeout 5000
         min-ttl 0
         max-ttl Integer/MAX_VALUE
         trace-enabled? false
         opt-resources-enabled? true
         ndots -1
         decode-idn? true
         recursion-desired? true
         epoll? false}}]
  (let [^Class
        channel-type (if (and epoll? (epoll-available?))
                       EpollDatagramChannel
                       NioDatagramChannel)

        b (cond-> (doto (DnsNameResolverBuilder.)
                    (.channelType channel-type)
                    (.maxPayloadSize max-payload-size)
                    (.maxQueriesPerResolve max-queries-per-resolve)
                    (.queryTimeoutMillis query-timeout)
                    (.ttl min-ttl max-ttl)
                    (.traceEnabled trace-enabled?)
                    (.optResourceEnabled opt-resources-enabled?)
                    (.ndots ndots)
                    (.decodeIdn decode-idn?)
                    (.recursionDesired recursion-desired?))

            (some? address-types)
            (.resolvedAddressTypes (convert-address-types address-types))

            (some? negative-ttl)
            (.negativeTtl negative-ttl)

            (and (some? search-domains)
              (not (empty? search-domains)))
            (.searchDomains search-domains)

            (and (some? name-servers)
              (not (empty? name-servers)))
            (.nameServerProvider ^DnsServerAddressStreamProvider
              (dns-name-servers-provider name-servers)))]
    (DnsAddressResolverGroup. b)))

(defn create-client
  ([pipeline-builder
    ssl-context
    bootstrap-transform
    remote-address
    local-address
    epoll?]
    (create-client pipeline-builder
      ssl-context
      bootstrap-transform
      remote-address
      local-address
      epoll?
      nil))
  ([pipeline-builder
    ^SslContext ssl-context
    bootstrap-transform
    ^SocketAddress remote-address
    ^SocketAddress local-address
    epoll?
    name-resolver]
    (let [^Class
          channel (if (and epoll? (epoll-available?))
                    EpollSocketChannel
                    NioSocketChannel)

          pipeline-builder (if ssl-context
                             (fn [^ChannelPipeline p]
                               (.addLast p "ssl-handler"
                                 (.newHandler ^SslContext ssl-context
                                   (-> p .channel .alloc)
                                   (.getHostName ^InetSocketAddress remote-address)
                                   (.getPort ^InetSocketAddress remote-address)))
                               (pipeline-builder p))
                             pipeline-builder)]
      (try
        (let [client-group (if (and epoll? (epoll-available?))
                             @epoll-client-group
                             @nio-client-group)
              resolver' (when (some? name-resolver)
                          (cond
                            (= :default name-resolver) nil
                            (= :noop name-resolver) NoopAddressResolverGroup/INSTANCE
                            (instance? AddressResolverGroup name-resolver) name-resolver))
              b (doto (Bootstrap.)
                  (.option ChannelOption/SO_REUSEADDR true)
                  (.option ChannelOption/MAX_MESSAGES_PER_READ Integer/MAX_VALUE)
                  (.group client-group)
                  (.channel channel)
                  (.handler (pipeline-initializer pipeline-builder))
                  (.resolver resolver')
                  bootstrap-transform)

              f (if local-address
                  (.connect b remote-address local-address)
                  (.connect b remote-address))]

          (d/chain' (wrap-future f)
            (fn [_]
              (let [ch (.channel ^ChannelFuture f)]
                ch))))))))

(defn start-server
  [pipeline-builder
   ^SslContext ssl-context
   bootstrap-transform
   on-close
   ^SocketAddress socket-address
   epoll?]
  (let [num-cores      (.availableProcessors (Runtime/getRuntime))
        num-threads    (* 2 num-cores)
        thread-factory (enumerating-thread-factory "aleph-netty-server-event-pool" false)
        closed?        (atom false)

        ^EventLoopGroup group
        (if (and epoll? (epoll-available?))
          (EpollEventLoopGroup. num-threads thread-factory)
          (NioEventLoopGroup. num-threads thread-factory))

        ^Class channel
        (if (and epoll? (epoll-available?))
          EpollServerSocketChannel
          NioServerSocketChannel)

        ;; todo(kachayev): this one should be reimplemented after
        ;;                 KQueue transport is merged into master
        transport
        (if (and epoll? (epoll-available?)) :epoll :nio)

        pipeline-builder
        (if ssl-context
          (fn [^ChannelPipeline p]
            (.addLast p "ssl-handler"
              (.newHandler ssl-context
                (-> p .channel .alloc)))
            (pipeline-builder p))
          pipeline-builder)]

    (try
      (let [b (doto (ServerBootstrap.)
                (.option ChannelOption/SO_BACKLOG (int 1024))
                (.option ChannelOption/SO_REUSEADDR true)
                (.option ChannelOption/MAX_MESSAGES_PER_READ Integer/MAX_VALUE)
                (.group group)
                (.channel channel)
                (.childHandler (pipeline-initializer pipeline-builder))
                (.childOption ChannelOption/SO_REUSEADDR true)
                (.childOption ChannelOption/MAX_MESSAGES_PER_READ Integer/MAX_VALUE)
                bootstrap-transform)

            ^ServerSocketChannel
            ch (-> b (.bind socket-address) .sync .channel)]
        (reify
          java.io.Closeable
          (close [_]
            (when (compare-and-set! closed? false true)
              (-> ch .close .sync)
              (-> group .shutdownGracefully)
              (when on-close
                (d/chain'
                 (wrap-future (.terminationFuture group))
                 (fn [_] (on-close))))))
          Object
          (toString [_]
            (format "AlephServer[channel:%s, transport:%s]" ch transport))
          AlephServer
          (port [_]
            (-> ch .localAddress .getPort))
          (wait-for-close [_]
            (-> ch .closeFuture .await)
            (-> group .terminationFuture .await)
            nil)))

      (catch Exception e
        @(.shutdownGracefully group)
        (throw e)))))<|MERGE_RESOLUTION|>--- conflicted
+++ resolved
@@ -26,19 +26,14 @@
      ChannelInitializer]
     [io.netty.channel.epoll Epoll EpollEventLoopGroup
      EpollServerSocketChannel
-<<<<<<< HEAD
-     EpollSocketChannel]
+     EpollSocketChannel
+     EpollDatagramChannel]
     [io.netty.util
      Attribute
      AttributeKey
      HashedWheelTimer
      TimerTask
      Timeout]
-=======
-     EpollSocketChannel
-     EpollDatagramChannel]
-    [io.netty.util Attribute AttributeKey]
->>>>>>> bedc4686
     [io.netty.handler.codec Headers]
     [io.netty.channel.nio NioEventLoopGroup]
     [io.netty.channel.socket ServerSocketChannel]
