(ns aleph.netty
  (:refer-clojure :exclude [flush])
  (:require
    [byte-streams :as bs]
    [clojure.tools.logging :as log]
    [manifold.deferred :as d]
    [manifold.stream :as s]
    [manifold.stream.core :as manifold]
    [primitive-math :as p]
    [clojure
     [string :as str]
     [set :as set]]
    [potemkin :as potemkin :refer [doit doary]])
  (:import
    [java.io IOException]
    [io.netty.bootstrap Bootstrap ServerBootstrap]
    [io.netty.buffer ByteBuf Unpooled]
    [io.netty.channel
     Channel ChannelFuture ChannelOption
     ChannelPipeline EventLoopGroup
     ChannelHandler FileRegion
     ChannelInboundHandler
     ChannelOutboundHandler
     ChannelHandlerContext]
    [io.netty.channel.epoll Epoll EpollEventLoopGroup
     EpollServerSocketChannel
     EpollSocketChannel]
    [io.netty.util Attribute AttributeKey]
    [io.netty.handler.codec Headers]
    [io.netty.channel.nio NioEventLoopGroup]
    [io.netty.channel.socket ServerSocketChannel]
    [io.netty.channel.socket.nio
     NioServerSocketChannel
     NioSocketChannel
     NioDatagramChannel]
    [io.netty.handler.ssl SslContext SslContextBuilder]
    [io.netty.handler.ssl.util
     SelfSignedCertificate InsecureTrustManagerFactory]
    [io.netty.resolver
     AddressResolverGroup
     NoopAddressResolverGroup
     ResolvedAddressTypes]
    [io.netty.resolver.dns
     DnsNameResolverBuilder
     DnsServerAddressStreamProvider
     SingletonDnsServerAddressStreamProvider
     SequentialDnsServerAddressStreamProvider]
    [io.netty.util ResourceLeakDetector
     ResourceLeakDetector$Level]
    [java.net URI SocketAddress InetSocketAddress]
    [io.netty.util.concurrent
     GenericFutureListener Future DefaultThreadFactory]
    [java.io InputStream File]
    [java.nio ByteBuffer]
    [io.netty.util.internal SystemPropertyUtil]
    [java.util.concurrent
     ConcurrentHashMap CancellationException ScheduledFuture TimeUnit]
    [java.util.concurrent.atomic
     AtomicLong]
    [io.netty.util.internal.logging
     InternalLoggerFactory
     Log4JLoggerFactory
     Slf4JLoggerFactory
     JdkLoggerFactory]
    [java.security.cert X509Certificate]
    [java.security PrivateKey]
    [aleph.utils PluggableDnsAddressResolverGroup]))

;;;

(definline release [x]
  `(io.netty.util.ReferenceCountUtil/release ~x))

(definline acquire [x]
  `(io.netty.util.ReferenceCountUtil/retain ~x))

(defn leak-detector-level! [level]
  (ResourceLeakDetector/setLevel
    (case level
      :disabled ResourceLeakDetector$Level/DISABLED
      :simple ResourceLeakDetector$Level/SIMPLE
      :advanced ResourceLeakDetector$Level/ADVANCED
      :paranoid ResourceLeakDetector$Level/PARANOID)))

(defn set-logger! [logger]
  (InternalLoggerFactory/setDefaultFactory
    (case logger
      :log4j (Log4JLoggerFactory.)
      :slf4j (Slf4JLoggerFactory.)
      :jdk   (JdkLoggerFactory.))))

;;;

(defn channel-server-name [^Channel ch]
  (some-> ch ^InetSocketAddress (.localAddress) .getHostName))

(defn channel-server-port [^Channel ch]
  (some-> ch ^InetSocketAddress (.localAddress) .getPort))

(defn channel-remote-address [^Channel ch]
  (some-> ch ^InetSocketAddress (.remoteAddress) .getAddress .getHostAddress))

;;;

(def ^:const array-class (class (clojure.core/byte-array 0)))

(defn buf->array [^ByteBuf buf]
  (let [dst (ByteBuffer/allocate (.readableBytes buf))]
    (doary [^ByteBuffer buf (.nioBuffers buf)]
      (.put dst buf))
    (.array dst)))

(defn release-buf->array [^ByteBuf buf]
  (let [ary (buf->array buf)]
    (release buf)
    ary))

(defn bufs->array [bufs]
  (let [bufs' (mapcat #(.nioBuffers ^ByteBuf %) bufs)
        dst (ByteBuffer/allocate
              (loop [cnt 0, s bufs']
                (if (empty? s)
                  cnt
                  (recur (p/+ cnt (.remaining ^ByteBuffer (first s))) (rest s)))))]
    (doit [^ByteBuffer buf bufs']
      (.put dst buf))
    (.array dst)))

(bs/def-conversion ^{:cost 1} [ByteBuf array-class]
  [buf options]
  (let [ary (buf->array buf)]
    (release buf)
    ary))

(bs/def-conversion ^{:cost 0} [ByteBuffer ByteBuf]
  [buf options]
  (Unpooled/wrappedBuffer buf))

(declare allocate)

(let [charset (java.nio.charset.Charset/forName "UTF-8")]
  (defn append-to-buf! [^ByteBuf buf x]
    (cond
      (instance? array-class x)
      (.writeBytes buf ^bytes x)

      (instance? String x)
      (.writeBytes buf (.getBytes ^String x charset))

      (instance? ByteBuf x)
      (do
        (release x)
        (.writeBytes buf ^ByteBuf x))

      :else
      (.writeBytes buf (bs/to-byte-buffer x))))

  (defn ^ByteBuf to-byte-buf
    ([x]
      (cond
        (nil? x)
        Unpooled/EMPTY_BUFFER

        (instance? array-class x)
        (Unpooled/copiedBuffer ^bytes x)

        (instance? String x)
        (-> ^String x (.getBytes charset) ByteBuffer/wrap Unpooled/wrappedBuffer)

        (instance? ByteBuffer x)
        (Unpooled/wrappedBuffer ^ByteBuffer x)

        (instance? ByteBuf x)
        x

        :else
        (bs/convert x ByteBuf)))
    ([ch x]
      (if (nil? x)
        Unpooled/EMPTY_BUFFER
        (doto (allocate ch)
          (append-to-buf! x))))))

(defn to-byte-buf-stream [x chunk-size]
  (->> (bs/convert x (bs/stream-of ByteBuf) {:chunk-size chunk-size})
    (s/onto nil)))

(defn wrap-future
  [^Future f]
  (when f
    (if (.isSuccess f)
      (d/success-deferred (.getNow f) nil)
      (let [d (d/deferred nil)]
        (.addListener f
          (reify GenericFutureListener
            (operationComplete [_ _]
              (cond
                (.isSuccess f)
                (d/success! d (.getNow f))

                (.isCancelled f)
                (d/error! d (CancellationException. "future is cancelled."))

                (some? (.cause f))
                (if (instance? java.nio.channels.ClosedChannelException (.cause f))
                  (d/success! d false)
                  (d/error! d (.cause f)))

                :else
                (d/error! d (IllegalStateException. "future in unknown state"))))))
        d))))

(defn allocate [x]
  (if (instance? Channel x)
    (-> ^Channel x .alloc .ioBuffer)
    (-> ^ChannelHandlerContext x .alloc .ioBuffer)))

(defn write [x msg]
  (if (instance? Channel x)
    (.write ^Channel x msg (.voidPromise ^Channel x))
    (.write ^ChannelHandlerContext x msg (.voidPromise ^ChannelHandlerContext x)))
  nil)

(defn write-and-flush
  [x msg]
  (if (instance? Channel x)
    (.writeAndFlush ^Channel x msg)
    (.writeAndFlush ^ChannelHandlerContext x msg)))

(defn flush [x]
  (if (instance? Channel x)
    (.flush ^Channel x)
    (.flush ^ChannelHandlerContext x)))

(defn close [x]
  (if (instance? Channel x)
    (.close ^Channel x)
    (.close ^ChannelHandlerContext x)))

(defn ^Channel channel [x]
  (if (instance? Channel x)
    x
    (.channel ^ChannelHandlerContext x)))

(defmacro safe-execute [ch & body]
  `(let [f# (fn [] ~@body)
         event-loop# (-> ~ch aleph.netty/channel .eventLoop)]
     (if (.inEventLoop event-loop#)
       (f#)
       (let [d# (d/deferred)]
         (.execute event-loop#
           (fn []
             (try
               (d/success! d# (f#))
               (catch Throwable e#
                 (d/error! d# e#)))))
         d#))))

(defn put! [^Channel ch s msg]
  (let [d (s/put! s msg)]
    (d/success-error-unrealized d

      val (if val
            true
            (do
              (release msg)
              (.close ch)
              false))

      err  (do
             (release msg)
             (.close ch)
             false)

      (do

        ;; enable backpressure
        (-> ch .config (.setAutoRead false))

        (-> d
          (d/finally'
            (fn []
              ;; disable backpressure
              (-> ch .config (.setAutoRead true))))
          (d/chain'
            (fn [result]
              (when-not result
                (release msg)
                (.close ch)))))
        d))))

;;;

(defn attribute [s]
  (AttributeKey/valueOf (name s)))

(defn get-attribute [ch attr]
  (-> ch channel ^Attribute (.attr attr) .get))

(defn set-attribute [ch attr val]
  (-> ch channel ^Attribute (.attr attr) (.set val)))

;;;

(def ^ConcurrentHashMap channel-inbound-counter     (ConcurrentHashMap.))
(def ^ConcurrentHashMap channel-outbound-counter    (ConcurrentHashMap.))
(def ^ConcurrentHashMap channel-inbound-throughput  (ConcurrentHashMap.))
(def ^ConcurrentHashMap channel-outbound-throughput (ConcurrentHashMap.))

(defn- connection-stats [^Channel ch inbound?]
  (merge
    {:local-address (str (.localAddress ch))
     :remote-address (str (.remoteAddress ch))
     :writable? (.isWritable ch)
     :readable? (-> ch .config .isAutoRead)
     :closed? (not (.isActive ch))}
    (let [^ConcurrentHashMap throughput (if inbound?
                                          channel-inbound-throughput
                                          channel-outbound-throughput)]
      (when-let [^AtomicLong throughput (.get throughput ch)]
        {:throughput (.get throughput)}))))

(manifold/def-sink ChannelSink
  [coerce-fn
   downstream?
   ^Channel ch
   additional-description]
  (close [this]
    (when downstream?
      (close ch))
    (.markClosed this)
    true)
  (description [_]
    (let [ch (channel ch)]
      (merge
        {:type       "netty"
         :closed?    (not (.isActive ch))
         :sink?      true
         :connection (assoc (connection-stats ch false)
                       :direction :outbound)}
        (additional-description))))
  (isSynchronous [_]
    false)
  (put [this msg blocking?]
    (if (s/closed? this)
      (if blocking?
        false
        (d/success-deferred false))
      (let [msg (try
                  (coerce-fn msg)
                  (catch Exception e
                    (log/error e
                      (str "cannot coerce "
                           (.getName (class msg))
                           " into binary representation"))
                    (close ch)))
<<<<<<< HEAD
            d (if (nil? msg)
                (d/success-deferred true)
                (let [^ChannelFuture f (write-and-flush ch msg)]
                  (d/chain' (wrap-future f) (fn [_] true))))]
=======
            ^ChannelFuture f (write-and-flush ch msg)
            d (-> f
                wrap-future
                (d/chain' (fn [_] true))
                (d/catch' IOException (fn [_] false)))]
>>>>>>> aeeda4ba
        (if blocking?
          @d
          d))))
  (put [this msg blocking? timeout timeout-value]
    (.put this msg blocking?)))



(defn sink
  ([ch]
    (sink ch true identity (fn [])))
  ([ch downstream? coerce-fn]
    (sink ch downstream? coerce-fn (fn [])))
  ([ch downstream? coerce-fn additional-description]
    (let [sink (->ChannelSink
                 coerce-fn
                 downstream?
                 ch
                 additional-description)]

      (d/chain'
        (wrap-future (.closeFuture (channel ch)))
        (fn [_] (s/close! sink)))

      (doto sink (reset-meta! {:aleph/channel ch})))))

(defn source
  [^Channel ch]
  (let [src (s/stream*
              {:description
               (fn [m]
                 (assoc m
                   :type "netty"
                   :direction :inbound
                   :connection (assoc (connection-stats ch true)
                                 :direction :inbound)))})]
    (doto src (reset-meta! {:aleph/channel ch}))))

(defn buffered-source
  [^Channel ch metric capacity]
  (let [src (s/buffered-stream
              metric
              capacity
              (fn [m]
                (assoc m
                  :type "netty"
                  :connection (assoc (connection-stats ch true)
                                :direction :inbound))))]
    (doto src (reset-meta! {:aleph/channel ch}))))

;;;

(defmacro channel-handler
  [& {:as handlers}]
  `(reify
     ChannelHandler
     ChannelInboundHandler
     ChannelOutboundHandler

     (handlerAdded
       ~@(or (:handler-added handlers) `([_# _#])))
     (handlerRemoved
       ~@(or (:handler-removed handlers) `([_# _#])))
     (exceptionCaught
       ~@(or (:exception-caught handlers)
           `([_# ctx# cause#]
              (.fireExceptionCaught ctx# cause#))))
     (channelRegistered
       ~@(or (:channel-registered handlers)
           `([_# ctx#]
              (.fireChannelRegistered ctx#))))
     (channelUnregistered
       ~@(or (:channel-unregistered handlers)
           `([_# ctx#]
              (.fireChannelUnregistered ctx#))))
     (channelActive
       ~@(or (:channel-active handlers)
           `([_# ctx#]
              (.fireChannelActive ctx#))))
     (channelInactive
       ~@(or (:channel-inactive handlers)
           `([_# ctx#]
              (.fireChannelInactive ctx#))))
     (channelRead
       ~@(or (:channel-read handlers)
           `([_# ctx# msg#]
              (.fireChannelRead ctx# msg#))))
     (channelReadComplete
       ~@(or (:channel-read-complete handlers)
           `([_# ctx#]
              (.fireChannelReadComplete ctx#))))
     (userEventTriggered
       ~@(or (:user-event-triggered handlers)
           `([_# ctx# evt#]
              (.fireUserEventTriggered ctx# evt#))))
     (channelWritabilityChanged
       ~@(or (:channel-writability-changed handlers)
           `([_# ctx#]
              (.fireChannelWritabilityChanged ctx#))))
     (bind
       ~@(or (:bind handlers)
           `([_# ctx# local-address# promise#]
              (.bind ctx# local-address# promise#))))
     (connect
       ~@(or (:connect handlers)
           `([_# ctx# remote-address# local-address# promise#]
              (.connect ctx# remote-address# local-address# promise#))))
     (disconnect
       ~@(or (:disconnect handlers)
           `([_# ctx# promise#]
              (.disconnect ctx# promise#))))
     (close
       ~@(or (:close handlers)
           `([_# ctx# promise#]
              (.close ctx# promise#))))
     (read
       ~@(or (:read handlers)
           `([_# ctx#]
              (.read ctx#))))
     (write
       ~@(or (:write handlers)
           `([_# ctx# msg# promise#]
              (.write ctx# msg# promise#))))
     (flush
       ~@(or (:flush handlers)
           `([_# ctx#]
              (.flush ctx#))))))

(defn ^ChannelHandler bandwidth-tracker [^Channel ch]
  (let [inbound-counter (AtomicLong. 0)
        outbound-counter (AtomicLong. 0)
        inbound-throughput (AtomicLong. 0)
        outbound-throughput (AtomicLong. 0)

        ^ScheduledFuture future
        (.scheduleAtFixedRate (-> ch .eventLoop .parent)
          (fn []
            (.set inbound-throughput (.getAndSet inbound-counter 0))
            (.set outbound-throughput (.getAndSet outbound-counter 0)))
          1000
          1000
          TimeUnit/MILLISECONDS)]

    (.put channel-inbound-counter ch inbound-counter)
    (.put channel-outbound-counter ch outbound-counter)
    (.put channel-inbound-throughput ch inbound-throughput)
    (.put channel-outbound-throughput ch outbound-throughput)

    (channel-handler

      :channel-inactive
      ([_ ctx]
        (.cancel future true)
        (.remove channel-inbound-counter ch)
        (.remove channel-outbound-counter ch)
        (.remove channel-inbound-throughput ch)
        (.remove channel-outbound-throughput ch)
        (.fireChannelInactive ctx))

      :channel-read
      ([_ ctx msg]
        (.addAndGet inbound-counter
          (if (instance? FileRegion msg)
            (.count ^FileRegion msg)
            (.readableBytes ^ByteBuf msg)))
        (.fireChannelRead ctx msg))

      :write
      ([_ ctx msg promise]
        (.addAndGet outbound-counter
          (if (instance? FileRegion msg)
            (.count ^FileRegion msg)
            (.readableBytes ^ByteBuf msg)))
        (.write ctx msg promise)))))

(defn pipeline-initializer [pipeline-builder]
  (channel-handler

    :channel-registered
    ([this ctx]
      (let [pipeline (.pipeline ctx)]
        (try
          (.remove pipeline this)
          (pipeline-builder pipeline)
          (.fireChannelRegistered ctx)
          (catch Throwable e
            (log/warn e "Failed to initialize channel")
            (.close ctx))))
      (.fireChannelRegistered ctx))))

(defn instrument!
  [stream]
  (if-let [^Channel ch (->> stream meta :aleph/channel)]
    (do
      (safe-execute ch
        (let [pipeline (.pipeline ch)]
          (when (and
                  (.isActive ch)
                  (nil? (.get pipeline "bandwidth-tracker")))
            (.addFirst pipeline "bandwidth-tracker" (bandwidth-tracker ch)))))
      true)
    false))

;;;

(potemkin/def-map-type HeaderMap
  [^Headers headers
   added
   removed
   mta]
  (meta [_]
    mta)
  (with-meta [_ m]
    (HeaderMap.
      headers
      added
      removed
      m))
  (keys [_]
    (set/difference
      (set/union
        (set (map str/lower-case (.names headers)))
        (set (keys added)))
      (set removed)))
  (assoc [_ k v]
    (HeaderMap.
      headers
      (assoc added k v)
      (disj removed k)
      mta))
  (dissoc [_ k]
    (HeaderMap.
      headers
      (dissoc added k)
      (conj (or removed #{}) k)
      mta))
  (get [_ k default-value]
    (if (contains? removed k)
      default-value
      (if-let [e (find added k)]
        (val e)
        (let [k' (str/lower-case (name k))
              vs (.getAll headers k')]
          (if (.isEmpty vs)
            default-value
            (if (p/== 1 (.size vs))
              (.get vs 0)
              (reduce
                (fn [v s]
                  (if v
                    (str v "," s)
                    s)
                  vs)
                nil))))))))

(defn headers [^Headers h]
  (HeaderMap. h nil nil nil))

;;;

(defn self-signed-ssl-context
  "A self-signed SSL context for servers."
  []
  (let [cert (SelfSignedCertificate.)]
    (SslContext/newServerContext (.certificate cert) (.privateKey cert))))

(defn insecure-ssl-client-context []
  (SslContext/newClientContext InsecureTrustManagerFactory/INSTANCE))

(defn- check-ssl-args
  [private-key certificate-chain]
  (when-not
    (or (and (instance? File private-key) (instance? File certificate-chain))
      (and (instance? InputStream private-key) (instance? InputStream certificate-chain))
      (and (instance? PrivateKey private-key) (instance? (class (into-array X509Certificate [])) certificate-chain)))
    (throw (IllegalArgumentException. "ssl-client-context arguments invalid"))))

(set! *warn-on-reflection* false)

(defn ssl-client-context
  "Creates a new client SSL context.

  Keyword arguments are:

  |:---|:----
  | `private-key` | A `java.io.File`, `java.io.InputStream`, or `java.security.PrivateKey` containing the client-side private key.
  | `certificate-chain` | A `java.io.File`, `java.io.InputStream`, or array of `java.security.cert.X509Certificate` containing the client's certificate chain.
  | `private-key-password` | A string, the private key's password (optional).
  | `trust-store` | A `java.io.File`, `java.io.InputStream`, array of `java.security.cert.X509Certificate`, or a `javax.net.ssl.TrustManagerFactory` to initialize the context's trust manager.

  Note that if specified, the types of `private-key` and `certificate-chain` must be
  \"compatible\": either both input streams, both files, or a private key and an array
  of certificates."
  ([] (ssl-client-context {}))
  ([{:keys [private-key private-key-password certificate-chain trust-store]}]
    (-> (SslContextBuilder/forClient)
      (#(if (and private-key certificate-chain)
          (do
            (check-ssl-args private-key certificate-chain)
            (if (instance? (class (into-array X509Certificate [])) certificate-chain)
              (.keyManager %
                private-key
                private-key-password
                certificate-chain)
              (.keyManager %
                certificate-chain
                private-key
                private-key-password)))
          %))
      (#(if trust-store
          (.trustManager % trust-store)
          %))
      .build)))

(set! *warn-on-reflection* true)

;;;

(defprotocol AlephServer
  (port [_] "Returns the port the server is listening on.")
  (wait-for-close [_] "Blocks until the server has been closed."))

(defn epoll-available? []
  (Epoll/isAvailable))

(defn get-default-event-loop-threads
  "Determines the default number of threads to use for a Netty EventLoopGroup.
   This mimics the default used by Netty as of version 4.1."
  []
  (let [cpu-count (->> (Runtime/getRuntime) (.availableProcessors))]
    (max 1 (SystemPropertyUtil/getInt "io.netty.eventLoopThreads" (* cpu-count 2)))))

(def ^String client-event-thread-pool-name "aleph-netty-client-event-pool")

(def epoll-client-group
  (delay
    (let [thread-count (get-default-event-loop-threads)
          thread-factory (DefaultThreadFactory. client-event-thread-pool-name true)]
      (EpollEventLoopGroup. (long thread-count) thread-factory))))

(def nio-client-group
  (delay
    (let [thread-count (get-default-event-loop-threads)
          thread-factory (DefaultThreadFactory. client-event-thread-pool-name true)]
      (NioEventLoopGroup. (long thread-count) thread-factory))))

(defn convert-address-types [address-types]
  (case address-types
    :ipv4-only ResolvedAddressTypes/IPV4_ONLY
    :ipv6-only ResolvedAddressTypes/IPV6_ONLY
    :ipv4-preferred ResolvedAddressTypes/IPV4_PREFERRED
    :ipv6-preferred ResolvedAddressTypes/IPV6_PREFERRED))

(def dns-default-port 53)

(defn dns-name-servers-provider [servers]
  (let [addresses (->> servers
                    (map (fn [server]
                           (cond
                             (instance? InetSocketAddress server)
                             server

                             (string? server)
                             (let [^URI uri (URI. (str "dns://" server))
                                   port (.getPort uri)
                                   port' (int (if (= -1 port) dns-default-port port))]
                               (InetSocketAddress. (.getHost uri) port'))

                             :else
                             (throw
                               (IllegalArgumentException.
                                 (format "Don't know how to create InetSocketAddress from '%s'"
                                   server)))))))]
    (if (= 1 (count addresses))
      (SingletonDnsServerAddressStreamProvider. (first addresses))
      (SequentialDnsServerAddressStreamProvider. ^Iterable addresses))))

(defn dns-resolver-group
  "Creates an instance of DnsAddressResolverGroup that might be set as a resolver to Bootstrap.

   DNS options are a map of:

   |:--- |:---
   | `max-payload-size` | sets capacity of the datagram packet buffer (in bytes), defaults to `4096`
   | `max-queries-per-resolve` | sets the maximum allowed number of DNS queries to send when resolving a host name, defaults to `16`
   | `address-types` | sets the list of the protocol families of the address resolved, should be one of `:ipv4-only`, `:ipv4-preferred`, `:ipv6-only`, `:ipv4-preferred`  (calculated automatically based on ipv4/ipv6 support when not set explicitly)
   | `query-timeout` | sets the timeout of each DNS query performed by this resolver (in milliseconds), defaults to `5000`
   | `min-ttl` | sets minimum TTL of the cached DNS resource records (in seconds), defaults to `0`
   | `max-ttl` | sets maximum TTL of the cached DNS resource records (in seconds), defaults to `Integer/MAX_VALUE` (the resolver will respect the TTL from the DNS)
   | `negative-ttl` | sets the TTL of the cache for the failed DNS queries (in seconds)
   | `trace-enabled?` | if set to `true`, the resolver generates the detailed trace information in an exception message, defaults to `false`
   | `opt-resources-enabled?` | if set to `true`, enables the automatic inclusion of a optional records that tries to give the remote DNS server a hint about how much data the resolver can read per response, defaults to `true`
   | `search-domains` | sets the list of search domains of the resolver, when not given the default list is used (platform dependent)
   | `ndots` | sets the number of dots which must appear in a name before an initial absolute query is made, defaults to `-1`
   | `decode-idn?` | set if domain / host names should be decoded to unicode when received, defaults to `true`
   | `recursion-desired?` | if set to `true`, the resolver sends a DNS query with the RD (recursion desired) flag set, defaults to `true`
   | `name-servers` | optional list of DNS server addresses, automatically discovered when not set (platform dependent)"
  [{:keys [max-payload-size
           max-queries-per-resolve
           address-types
           query-timeout
           min-ttl
           max-ttl
           negative-ttl
           trace-enabled?
           opt-resources-enabled?
           search-domains
           ndots
           decode-idn?
           recursion-desired?
           name-servers]
    :or {max-payload-size 4096
         max-queries-per-resolve 16
         query-timeout 5000
         min-ttl 0
         max-ttl Integer/MAX_VALUE
         trace-enabled? false
         opt-resources-enabled? true
         ndots -1
         decode-idn? true
         recursion-desired? true}}]
  (let [^EventLoopGroup
        client-group (if (epoll-available?)
                       @epoll-client-group
                       @nio-client-group)

        b (cond-> (doto (DnsNameResolverBuilder. (.next client-group))
                    (.channelType ^Class NioDatagramChannel)
                    (.maxPayloadSize max-payload-size)
                    (.maxQueriesPerResolve max-queries-per-resolve)
                    (.queryTimeoutMillis query-timeout)
                    (.ttl min-ttl max-ttl)
                    (.traceEnabled trace-enabled?)
                    (.optResourceEnabled opt-resources-enabled?)
                    (.ndots ndots)
                    (.decodeIdn decode-idn?)
                    (.recursionDesired recursion-desired?)
                    (.resolvedAddressTypes (when (some? address-types)
                                             (convert-address-types address-types))))

            (some? negative-ttl)
            (.negativeTtl negative-ttl)

            (and (some? search-domains)
              (not (empty? search-domains)))
            (.searchDomains search-domains)

            (and (some? name-servers)
              (not (empty? name-servers)))
            (.nameServerProvider ^DnsServerAddressStreamProvider
              (dns-name-servers-provider name-servers)))]
    (PluggableDnsAddressResolverGroup. b)))

(defn create-client
  ([pipeline-builder
    ssl-context
    bootstrap-transform
    remote-address
    local-address
    epoll?]
    (create-client pipeline-builder
      ssl-context
      bootstrap-transform
      remote-address
      local-address
      epoll?
      nil))
  ([pipeline-builder
    ^SslContext ssl-context
    bootstrap-transform
    ^SocketAddress remote-address
    ^SocketAddress local-address
    epoll?
    name-resolver]
    (let [^Class
          channel (if (and epoll? (epoll-available?))
                    EpollSocketChannel
                    NioSocketChannel)

          pipeline-builder (if ssl-context
                             (fn [^ChannelPipeline p]
                               (.addLast p "ssl-handler"
                                 (.newHandler ^SslContext ssl-context
                                   (-> p .channel .alloc)
                                   (.getHostName ^InetSocketAddress remote-address)
                                   (.getPort ^InetSocketAddress remote-address)))
                               (pipeline-builder p))
                             pipeline-builder)]
      (try
        (let [client-group (if (and epoll? (epoll-available?))
                             @epoll-client-group
                             @nio-client-group)
              resolver' (when (some? name-resolver)
                          (cond
                            (= :default name-resolver) nil
                            (= :noop name-resolver) NoopAddressResolverGroup/INSTANCE
                            (instance? AddressResolverGroup name-resolver) name-resolver))
              b (doto (Bootstrap.)
                  (.option ChannelOption/SO_REUSEADDR true)
                  (.option ChannelOption/MAX_MESSAGES_PER_READ Integer/MAX_VALUE)
                  (.group client-group)
                  (.channel channel)
                  (.handler (pipeline-initializer pipeline-builder))
                  (.resolver resolver')
                  bootstrap-transform)

              f (if local-address
                  (.connect b remote-address local-address)
                  (.connect b remote-address))]

          (d/chain' (wrap-future f)
            (fn [_]
              (let [ch (.channel ^ChannelFuture f)]
                ch))))))))

(defn start-server
  [pipeline-builder
   ^SslContext ssl-context
   bootstrap-transform
   on-close
   ^SocketAddress socket-address
   epoll?]
  (let [num-cores      (.availableProcessors (Runtime/getRuntime))
        num-threads    (* 2 num-cores)
        thread-factory (DefaultThreadFactory. "aleph-netty-server-event-pool" false)
        closed?        (atom false)

        ^EventLoopGroup group
        (if (and epoll? (epoll-available?))
          (EpollEventLoopGroup. num-threads thread-factory)
          (NioEventLoopGroup. num-threads thread-factory))

        ^Class channel
        (if (and epoll? (epoll-available?))
          EpollServerSocketChannel
          NioServerSocketChannel)

        pipeline-builder
        (if ssl-context
          (fn [^ChannelPipeline p]
            (.addLast p "ssl-handler"
              (.newHandler ssl-context
                (-> p .channel .alloc)))
            (pipeline-builder p))
          pipeline-builder)]

    (try
      (let [b (doto (ServerBootstrap.)
                (.option ChannelOption/SO_BACKLOG (int 1024))
                (.option ChannelOption/SO_REUSEADDR true)
                (.option ChannelOption/MAX_MESSAGES_PER_READ Integer/MAX_VALUE)
                (.group group)
                (.channel channel)
                (.childHandler (pipeline-initializer pipeline-builder))
                (.childOption ChannelOption/SO_REUSEADDR true)
                (.childOption ChannelOption/MAX_MESSAGES_PER_READ Integer/MAX_VALUE)
                bootstrap-transform)

            ^ServerSocketChannel
            ch (-> b (.bind socket-address) .sync .channel)]
        (reify
          java.io.Closeable
          (close [_]
            (when (compare-and-set! closed? false true)
              (-> ch .close .sync)
              (-> group .shutdownGracefully)
              (when on-close
                (d/chain'
                 (wrap-future (.terminationFuture group))
                 (fn [_] (on-close))))))
          AlephServer
          (port [_]
            (-> ch .localAddress .getPort))
          (wait-for-close [_]
            (-> ch .closeFuture .await)
            (-> group .terminationFuture .await)
            nil)))

      (catch Exception e
        @(.shutdownGracefully group)
        (throw e)))))<|MERGE_RESOLUTION|>--- conflicted
+++ resolved
@@ -354,18 +354,11 @@
                            (.getName (class msg))
                            " into binary representation"))
                     (close ch)))
-<<<<<<< HEAD
-            d (if (nil? msg)
-                (d/success-deferred true)
-                (let [^ChannelFuture f (write-and-flush ch msg)]
-                  (d/chain' (wrap-future f) (fn [_] true))))]
-=======
             ^ChannelFuture f (write-and-flush ch msg)
             d (-> f
                 wrap-future
                 (d/chain' (fn [_] true))
                 (d/catch' IOException (fn [_] false)))]
->>>>>>> aeeda4ba
         (if blocking?
           @d
           d))))
