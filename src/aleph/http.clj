(ns aleph.http
  (:refer-clojure :exclude [get])
  (:require
   [clojure.string :as str]
   [manifold.deferred :as d]
   [manifold.executor :as executor]
   [manifold.stream :as s]
   [aleph.flow :as flow]
   [aleph.http
    [server :as server]
    [client :as client]
    [client-middleware :as middleware]
    [core :as http-core]]
   [aleph.netty :as netty]
   [clojure.java.io :as io])
  (:import
   [io.aleph.dirigiste Pools]
   [aleph.utils
    PoolTimeoutException
    ConnectionTimeoutException
    RequestTimeoutException
    ReadTimeoutException]
   [java.net
    URI
    InetSocketAddress]
   [java.util.concurrent
    TimeoutException]))

(defn start-server
  "Starts an HTTP server using the provided Ring `handler`.  Returns a server object which can be stopped
   via `java.io.Closeable.close()`, and whose port can be discovered with `aleph.netty/port`.


   |:---------|:-------------
   | `port` | the port the server will bind to.  If `0`, the server will bind to a random port.
   | `socket-address` |  a `java.net.SocketAddress` specifying both the port and interface to bind to.
   | `bootstrap-transform` | a function that takes an `io.netty.bootstrap.ServerBootstrap` object, which represents the server, and modifies it.
   | `ssl-context` | an `io.netty.handler.ssl.SslContext` object if an SSL connection is desired |
   | `manual-ssl?` | set to `true` to indicate that SSL is active, but the caller is managing it (this implies `:ssl-context` is nil). For example, this can be used if you want to use configure SNI (perhaps in `:pipeline-transform`) to select the SSL context based on the client's indicated host name. |
   | `pipeline-transform` | a function that takes an `io.netty.channel.ChannelPipeline` object, which represents a connection, and modifies it.
   | `executor` | a `java.util.concurrent.Executor` which is used to handle individual requests.  To avoid this indirection you may specify `:none`, but in this case extreme care must be taken to avoid blocking operations on the handler's thread.
   | `shutdown-executor?` | if `true`, the executor will be shut down when `.close()` is called on the server, defaults to `true`.
   | `request-buffer-size` | the maximum body size, in bytes, which the server will allow to accumulate before invoking the handler, defaults to `16384`.  This does *not* represent the maximum size request the server can handle (which is unbounded), and is only a means of maximizing performance.
   | `raw-stream?` | if `true`, bodies of requests will not be buffered at all, and will be represented as Manifold streams of `io.netty.buffer.ByteBuf` objects rather than as an `InputStream`.  This will minimize copying, but means that care must be taken with Netty's buffer reference counting.  Only recommended for advanced users.
   | `rejected-handler` | a spillover request-handler which is invoked when the executor's queue is full, and the request cannot be processed.  Defaults to a `503` response.
   | `max-initial-line-length` | the maximum characters that can be in the initial line of the request, defaults to `8192`
   | `max-header-size` | the maximum characters that can be in a single header entry of a request, defaults to `8192`
   | `max-chunk-size` | the maximum characters that can be in a single chunk of a streamed request, defaults to `16384`
   | `epoll?` | if `true`, uses `epoll` when available, defaults to `false`
   | `compression?` | when `true` enables http compression, defaults to `false`
   | `compression-level` | optional compression level, `1` yields the fastest compression and `9` yields the best compression, defaults to `6`. When set, enables http content compression regardless of the `compression?` flag value
<<<<<<< HEAD
   | `idle-timeout` | when set, forces keep-alive connections to be closed after an idle time, in milliseconds.
   | `log-activity` | when set, logs all events on each channel (connection) with a log level given. Accepts either one of `:trace`, `:debug`, `:info`, `:warn`, `:error` or an instance of `io.netty.handler.logging.LogLevel`. Note, that this setting *does not* enforce any changes to the logging configuration (default configuration is `INFO`, so you won't see any `DEBUG` or `TRACE` level messages, unless configured explicitly)."
=======
   | `idle-timeout` | when set, forces keep-alive connections to be closed after an idle time, in milliseconds
   | `continue-handler` | optional handler which is invoked when header sends \"Except: 100-continue\" header to test whether the request should be accepted or rejected. Handler should return `true`, `false`, ring responseo to be used as a reject response or deferred that yields one of those.
   | `continue-executor` | optional `java.util.concurrent.Executor` which is used to handle requests passed to :continue-handler.  To avoid this indirection you may specify `:none`, but in this case extreme care must be taken to avoid blocking operations on the handler's thread."
>>>>>>> d3dc2e98
  [handler options]
  (server/start-server handler options))

(defn- create-connection
  "Returns a deferred that yields a function which, given an HTTP request, returns
   a deferred representing the HTTP response.  If the server disconnects, all responses
   will be errors, and a new connection must be created."
  [^URI uri options middleware on-closed]
  (let [scheme (.getScheme uri)
        ssl? (= "https" scheme)]
    (-> (client/http-connection
          (InetSocketAddress/createUnresolved
            (.getHost uri)
            (int
              (or
                (when (pos? (.getPort uri)) (.getPort uri))
                (if ssl? 443 80))))
          ssl?
          (if on-closed
            (assoc options :on-closed on-closed)
            options))

      (d/chain' middleware))))

(def ^:private connection-stats-callbacks (atom #{}))

(defn register-connection-stats-callback
  "Registers a callback which will be called with connection-pool stats."
  [c]
  (swap! connection-stats-callbacks conj c))

(defn unregister-connection-stats-callback
  "Unregisters a previous connection-pool stats callback."
  [c]
  (swap! connection-stats-callbacks disj c))

(def default-response-executor
  (flow/utilization-executor 0.9 256 {:onto? false}))

(defn connection-pool
  "Returns a connection pool which can be used as an argument in `request`.

   |:---|:---
   | `connections-per-host` | the maximum number of simultaneous connections to any host
   | `total-connections` | the maximum number of connections across all hosts
   | `target-utilization` | the target utilization of connections per host, within `[0,1]`, defaults to `0.9`
   | `stats-callback` | an optional callback which is invoked with a map of hosts onto usage statistics every ten seconds
   | `max-queue-size` | the maximum number of pending acquires from the pool that are allowed before `acquire` will start to throw a `java.util.concurrent.RejectedExecutionException`, defaults to `65536`
   | `control-period` | the interval, in milliseconds, between use of the controller to adjust the size of the pool, defaults to `60000`
   | `dns-options` | an optional map with async DNS resolver settings, for more information check `aleph.netty/dns-resolver-group`. When set, ignores `name-resolver` setting from `connection-options` in favor of shared DNS resolver instance
   | `middleware` | a function to modify request before sending, defaults to `aleph.http.client-middleware/wrap-request`

   the `connection-options` are a map describing behavior across all connections:

   |:---|:---
   | `ssl-context` | an `io.netty.handler.ssl.SslContext` object, only required if a custom context is required
   | `local-address` | an optional `java.net.SocketAddress` describing which local interface should be used
   | `bootstrap-transform` | a function that takes an `io.netty.bootstrap.Bootstrap` object and modifies it.
   | `pipeline-transform` | a function that takes an `io.netty.channel.ChannelPipeline` object, which represents a connection, and modifies it.
   | `insecure?` | if `true`, ignores the certificate for any `https://` domains
   | `response-buffer-size` | the amount of the response, in bytes, that is buffered before the request returns, defaults to `65536`.  This does *not* represent the maximum size response that the client can handle (which is unbounded), and is only a means of maximizing performance.
   | `keep-alive?` | if `true`, attempts to reuse connections for multiple requests, defaults to `true`.
   | `idle-timeout` | when set, forces keep-alive connections to be closed after an idle time, in milliseconds.
   | `epoll?` | if `true`, uses `epoll` when available, defaults to `false`
   | `raw-stream?` | if `true`, bodies of responses will not be buffered at all, and represented as Manifold streams of `io.netty.buffer.ByteBuf` objects rather than as an `InputStream`.  This will minimize copying, but means that care must be taken with Netty's buffer reference counting.  Only recommended for advanced users.
   | `max-initial-line-length` | the maximum length of the initial line (e.g. HTTP/1.0 200 OK), defaults to `65536`
   | `max-header-size` | the maximum characters that can be in a single header entry of a response, defaults to `65536`
   | `max-chunk-size` | the maximum characters that can be in a single chunk of a streamed response, defaults to `65536`
   | `name-resolver` | specify the mechanism to resolve the address of the unresolved named address. When not set or equals to `:default`, JDK's built-in domain name lookup mechanism is used (blocking). Set to`:noop` not to resolve addresses or pass an instance of `io.netty.resolver.AddressResolverGroup` you need. Note, that if the appropriate connection-pool is created with dns-options shared DNS resolver would be used
   | `proxy-options` | a map to specify proxy settings. HTTP, SOCKS4 and SOCKS5 proxies are supported. Note, that when using proxy `connections-per-host` configuration is still applied to the target host disregarding tunneling settings. If you need to limit number of connections to the proxy itself use `total-connections` setting.
   | `response-executor` | optional `java.util.concurrent.Executor` that will execute response callbacks
   | `log-activity` | when set, logs all events on each channel (connection) with a log level given. Accepts either one of `:trace`, `:debug`, `:info`, `:warn`, `:error` or an instance of `io.netty.handler.logging.LogLevel`. Note, that this setting *does not* enforce any changes to the logging configuration (default configuration is `INFO`, so you won't see any `DEBUG` or `TRACE` level messages, unless configured explicitly)

   Supported `proxy-options` are

   |:---|:---
   | `host` | host of the proxy server
   | `port` | an optional port to establish connection (defaults to 80 for http and 1080 for socks proxies)
   | `protocol` | one of `:http`, `:socks4` or `:socks5` (defaults to `:http`)
   | `user` | an optional auth username
   | `password` | an optional auth password
   | `http-headers` | (HTTP proxy only) an optional map to set additional HTTP headers when establishing connection to the proxy server
   | `tunnel?` | (HTTP proxy only) if `true`, sends HTTP CONNECT to the proxy and waits for the 'HTTP/1.1 200 OK' response before sending any subsequent requests. Defaults to `false`. When using authorization or specifying additional headers uses tunneling disregarding this setting
   | `connection-timeout` | timeout in milliseconds for the tunnel become established, defaults to 60 seconds, setting is ignored when tunneling is not used."
  [{:keys [connections-per-host
           total-connections
           target-utilization
           connection-options
           dns-options
           stats-callback
           control-period
           middleware
           max-queue-size]
    :or {connections-per-host 8
         total-connections 1024
         target-utilization 0.9
         control-period 60000
         middleware middleware/wrap-request
         max-queue-size 65536}}]
  (when (and (false? (:keep-alive? connection-options))
             (pos? (:idle-timeout connection-options 0)))
    (throw
     (IllegalArgumentException.
      ":idle-timeout option is not allowed when :keep-alive? is explicitly disabled")))

  (let [log-activity (:log-activity connection-options)
        dns-options' (if-not (and (some? dns-options)
                                  (not (contains? dns-options :epoll?)))
                       dns-options
                       (let [epoll? (:epoll? connection-options false)]
                         (assoc dns-options :epoll? epoll?)))
        conn-options' (cond-> connection-options
                        (some? dns-options')
                        (assoc :name-resolver (netty/dns-resolver-group dns-options'))

                        (some? log-activity)
                        (assoc :log-activity (netty/activity-logger "aleph-client" log-activity)))
        p (promise)
        pool (flow/instrumented-pool
              {:generate (fn [host]
                           (let [c (promise)
                                 conn (create-connection
                                       host
                                       conn-options'
                                       middleware
                                       #(flow/dispose @p host [@c]))]
                             (deliver c conn)
                             [conn]))
               :destroy (fn [_ c]
                          (d/chain' c
                                    first
                                    client/close-connection))
               :control-period control-period
               :max-queue-size max-queue-size
               :controller (Pools/utilizationController
                            target-utilization
                            connections-per-host
                            total-connections)
               :stats-callback stats-callback})]
    @(deliver p pool)))

(def default-connection-pool
  (connection-pool
    {:stats-callback
     (fn [s]
       (doseq [c @connection-stats-callbacks]
         (c s)))}))

(defn websocket-client
  "Given a url, returns a deferred which yields a duplex stream that can be used to
   communicate with a server over the WebSocket protocol.

   |:---|:---
   | `raw-stream?` | if `true`, the connection will emit raw `io.netty.buffer.ByteBuf` objects rather than strings or byte-arrays.  This will minimize copying, but means that care must be taken with Netty's buffer reference counting.  Only recommended for advanced users.
   | `insecure?` | if `true`, the certificates for `wss://` will be ignored.
   | `ssl-context` | an `io.netty.handler.ssl.SslContext` object, only required if a custom context is required
   | `extensions?` | if `true`, the websocket extensions will be supported.
   | `sub-protocols` | a string with a comma seperated list of supported sub-protocols.
   | `headers` | the headers that should be included in the handshake
   | `compression?` | when set to `true`, enables client to use permessage-deflate compression extension, defaults to `false`.
   | `pipeline-transform` | an optional function that takes an `io.netty.channel.ChannelPipeline` object, which represents a connection, and modifies it.
   | `max-frame-payload` | maximum allowable frame payload length, in bytes, defaults to `65536`.
   | `max-frame-size` | maximum aggregate message size, in bytes, defaults to `1048576`.
   | `bootstrap-transform` | an optional function that takes an `io.netty.bootstrap.Bootstrap` object and modifies it.
   | `epoll?` | if `true`, uses `epoll` when available, defaults to `false`
   | `heartbeats` | optional configuration to send Ping frames to the server periodically (if the connection is idle), configuration keys are `:send-after-idle` (in milliseconds), `:payload` (optional, empty frame by default) and `:timeout` (optional, to close the connection if Pong is not received after specified timeout)."
  ([url]
    (websocket-client url nil))
  ([url options]
    (client/websocket-connection url options)))

(defn websocket-connection
  "Given an HTTP request that can be upgraded to a WebSocket connection, returns a
   deferred which yields a duplex stream that can be used to communicate with the
   client over the WebSocket protocol.

   |:---|:---
   | `raw-stream?` | if `true`, the connection will emit raw `io.netty.buffer.ByteBuf` objects rather than strings or byte-arrays.  This will minimize copying, but means that care must be taken with Netty's buffer reference counting.  Only recommended for advanced users.
   | `headers` | the headers that should be included in the handshake
   | `compression?` | when set to `true`, enables permessage-deflate compression extention support for the connection, defaults to `false`.
   | `pipeline-transform` | an optional function that takes an `io.netty.channel.ChannelPipeline` object, which represents a connection, and modifies it.
   | `max-frame-payload` | maximum allowable frame payload length, in bytes, defaults to `65536`.
   | `max-frame-size` | maximum aggregate message size, in bytes, defaults to `1048576`.
   | `allow-extensions?` | if true, allows extensions to the WebSocket protocol, defaults to `false`.
   | `heartbeats` | optional configuration to send Ping frames to the client periodically (if the connection is idle), configuration keys are `:send-after-idle` (in milliseconds), `:payload` (optional, empty uses empty frame by default) and `:timeout` (optional, to close the connection if Pong is not received after specified timeout)."
  ([req]
    (websocket-connection req nil))
  ([req options]
   (server/initialize-websocket-handler req options)))

(defn websocket-ping
  "Takes a websocket endpoint (either client or server) and returns a deferred that will
   yield true whenever the PONG comes back, or false if the connection is closed. Subsequent
   PINGs are supressed to avoid ambiguity in a way that the next PONG trigger all pending PINGs."
  ([conn]
   (http-core/websocket-ping conn (d/deferred) nil))
  ([conn d']
   (http-core/websocket-ping conn d' nil))
  ([conn d' data]
   (http-core/websocket-ping conn d' data)))

(defn websocket-close!
  "Closes given websocket endpoint (either client or server) sending Close frame with provided
   status code and reason text. Returns a deferred that will yield `true` whenever the closing
   handshake was initiated with given params or `false` if the connection was already closed.
   Note, that for the server closes the connection right after Close frame was flushed but the
   client waits for the connection to be closed by the server (no longer than close handshake
   timeout, see websocket connection configuration for more details)."
  ([conn]
   (websocket-close! conn http-core/close-empty-status-code "" nil))
  ([conn status-code]
   (websocket-close! conn status-code "" nil))
  ([conn status-code reason-text]
   (websocket-close! conn status-code reason-text nil))
  ([conn status-code reason-text deferred]
   (let [d' (or deferred (d/deferred))]
     (http-core/websocket-close! conn status-code reason-text d'))))

(let [maybe-timeout! (fn [d timeout] (when d (d/timeout! d timeout)))]
  (defn request
    "Takes an HTTP request, as defined by the Ring protocol, with the extensions defined
     by [clj-http](https://github.com/dakrone/clj-http), and returns a deferred representing
     the HTTP response.  Also allows for a custom `pool` or `middleware` to be defined.

     |:---|:---
     | `pool` | a custom connection pool
     | `middleware` | custom client middleware for the request
     | `pool-timeout` | timeout in milliseconds for the pool to generate a connection
     | `connection-timeout` | timeout in milliseconds for the connection to become established
     | `request-timeout` | timeout in milliseconds for the arrival of a response over the established connection
     | `read-timeout` | timeout in milliseconds for the response to be completed
     | `follow-redirects?` | whether to follow redirects, defaults to `true`; see `aleph.http.client-middleware/handle-redirects`"
    [{:keys [pool
             middleware
             pool-timeout
             response-executor
             connection-timeout
             request-timeout
             read-timeout
             follow-redirects?]
      :or {pool default-connection-pool
           response-executor default-response-executor
           middleware identity
           connection-timeout 6e4} ;; 60 seconds
      :as req}]

    (executor/with-executor response-executor
      ((middleware
         (fn [req]
           (let [k (client/req->domain req)
                 start (System/currentTimeMillis)]

             ;; acquire a connection
             (-> (flow/acquire pool k)
               (maybe-timeout! pool-timeout)

               ;; pool timeout triggered
               (d/catch' TimeoutException
                 (fn [^Throwable e]
                   (d/error-deferred (PoolTimeoutException. e))))

               (d/chain'
                 (fn [conn]

                   ;; get the wrapper for the connection, which may or may not be realized yet
                   (-> (first conn)

                     (maybe-timeout! connection-timeout)

                     ;; connection timeout triggered, dispose of the connetion
                     (d/catch' TimeoutException
                       (fn [^Throwable e]
                         (flow/dispose pool k conn)
                         (d/error-deferred (ConnectionTimeoutException. e))))

                     ;; connection failed, bail out
                     (d/catch'
                       (fn [e]
                         (flow/dispose pool k conn)
                         (d/error-deferred e)))

                     ;; actually make the request now
                     (d/chain'

                       (fn [conn']

                         (when-not (nil? conn')
                           (let [end (System/currentTimeMillis)]
                             (-> (conn' req)
                               (maybe-timeout! request-timeout)

                               ;; request timeout triggered, dispose of the connection
                               (d/catch' TimeoutException
                                 (fn [^Throwable e]
                                   (flow/dispose pool k conn)
                                   (d/error-deferred (RequestTimeoutException. e))))

                               ;; request failed, dispose of the connection
                               (d/catch'
                                 (fn [e]
                                   (flow/dispose pool k conn)
                                   (d/error-deferred e)))

                               ;; clean up the response
                               (d/chain'
                                 (fn [rsp]

                                   ;; only release the connection back once the response is complete
                                   (-> (:aleph/complete rsp)
                                     (maybe-timeout! read-timeout)

                                     (d/catch' TimeoutException
                                       (fn [^Throwable e]
                                         (flow/dispose pool k conn)
                                         (d/error-deferred (ReadTimeoutException. e))))

                                     (d/chain'
                                       (fn [early?]
                                         (if (or early?
                                               (not (:aleph/keep-alive? rsp))
                                               (<= 400 (:status rsp)))
                                           (flow/dispose pool k conn)
                                           (flow/release pool k conn)))))
                                   (-> rsp
                                     (dissoc :aleph/complete)
                                     (assoc :connection-time (- end start)))))))))

                       (fn [rsp]
                         (->> rsp
                           (middleware/handle-cookies req)
                           (middleware/handle-redirects request req)))))))))))
        req))))

(defn- req
  ([method url]
    (req method url nil))
  ([method url options]
    (request
      (assoc options
        :request-method method
        :url url))))

(def ^:private arglists
  '[[url]
    [url
     {:keys [pool middleware headers body multipart]
      :or {pool default-connection-pool
           middleware identity}
      :as options}]])

(defmacro ^:private def-http-method [method]
  `(do
     (def ~method (partial req ~(keyword method)))
     (alter-meta! (resolve '~method) assoc
       :doc ~(str "Makes a " (str/upper-case (str method)) " request, returns a deferred representing
   the response.

   |:---|:---
   | `pool` | the `connection-pool` that should be used, defaults to the `default-connection-pool`
   | `middleware` | any additional middleware that should be used for handling requests and responses
   | `headers` | the HTTP headers for the request
   | `body` | an optional body, which should be coercable to a byte representation via [byte-streams](https://github.com/ztellman/byte-streams)
   | `multipart` | a vector of bodies")
       :arglists arglists)))

(def-http-method get)
(def-http-method post)
(def-http-method put)
(def-http-method patch)
(def-http-method options)
(def-http-method trace)
(def-http-method head)
(def-http-method delete)
(def-http-method connect)

(defn get-all
  "Given a header map from an HTTP request or response, returns a collection of values associated with the key,
   rather than a comma-delimited string."
  [^aleph.http.core.HeaderMap headers ^String k]
  (-> headers ^io.netty.handler.codec.http.HttpHeaders (.headers) (.getAll k)))

(defn wrap-ring-async-handler
  "Converts given asynchronous Ring handler to Aleph-compliant handler.

   More information about asynchronous Ring handlers and middleware:
   https://www.booleanknot.com/blog/2016/07/15/asynchronous-ring.html"
  [handler]
  (fn [request]
    (let [response (d/deferred)]
      (handler request #(d/success! response %) #(d/error! response %))
      response)))

(defn file
  "Specifies a file or a region of the file to be sent over the network.
   Accepts string path to the file, instance of `java.io.File` or instance of
   `java.nio.file.Path`."
  ([path]
   (http-core/http-file path nil nil nil))
  ([path offset length]
   (http-core/http-file path offset length nil))
  ([path offset length chunk-size]
   (http-core/http-file path offset length chunk-size)))<|MERGE_RESOLUTION|>--- conflicted
+++ resolved
@@ -49,14 +49,10 @@
    | `epoll?` | if `true`, uses `epoll` when available, defaults to `false`
    | `compression?` | when `true` enables http compression, defaults to `false`
    | `compression-level` | optional compression level, `1` yields the fastest compression and `9` yields the best compression, defaults to `6`. When set, enables http content compression regardless of the `compression?` flag value
-<<<<<<< HEAD
-   | `idle-timeout` | when set, forces keep-alive connections to be closed after an idle time, in milliseconds.
-   | `log-activity` | when set, logs all events on each channel (connection) with a log level given. Accepts either one of `:trace`, `:debug`, `:info`, `:warn`, `:error` or an instance of `io.netty.handler.logging.LogLevel`. Note, that this setting *does not* enforce any changes to the logging configuration (default configuration is `INFO`, so you won't see any `DEBUG` or `TRACE` level messages, unless configured explicitly)."
-=======
+   | `log-activity` | when set, logs all events on each channel (connection) with a log level given. Accepts either one of `:trace`, `:debug`, `:info`, `:warn`, `:error` or an instance of `io.netty.handler.logging.LogLevel`. Note, that this setting *does not* enforce any changes to the logging configuration (default configuration is `INFO`, so you won't see any `DEBUG` or `TRACE` level messages, unless configured explicitly).
    | `idle-timeout` | when set, forces keep-alive connections to be closed after an idle time, in milliseconds
    | `continue-handler` | optional handler which is invoked when header sends \"Except: 100-continue\" header to test whether the request should be accepted or rejected. Handler should return `true`, `false`, ring responseo to be used as a reject response or deferred that yields one of those.
    | `continue-executor` | optional `java.util.concurrent.Executor` which is used to handle requests passed to :continue-handler.  To avoid this indirection you may specify `:none`, but in this case extreme care must be taken to avoid blocking operations on the handler's thread."
->>>>>>> d3dc2e98
   [handler options]
   (server/start-server handler options))
 
