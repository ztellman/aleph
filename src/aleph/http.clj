(ns aleph.http
  (:refer-clojure :exclude [get])
  (:require
   [clojure.string :as str]
   [manifold.deferred :as d]
   [manifold.executor :as executor]
   [manifold.stream :as s]
   [aleph.flow :as flow]
   [aleph.http
    [server :as server]
    [client :as client]
    [client-middleware :as middleware]
    [core :as http-core]]
   [aleph.netty :as netty]
   [clojure.java.io :as io]
   [clojure.tools.logging :as log])
  (:import
   [io.aleph.dirigiste Pools]
   [aleph.utils
    PoolTimeoutException
    ConnectionTimeoutException
    RequestTimeoutException
    ReadTimeoutException]
   [java.net
    URI
    InetSocketAddress]
   [java.util.concurrent
    TimeoutException]))

(defn start-server
  "Starts an HTTP server using the provided Ring `handler`.  Returns a server object which can be stopped
   via `java.io.Closeable.close()`, and whose port can be discovered with `aleph.netty/port`.


   |:---------|:-------------
   | `port` | the port the server will bind to.  If `0`, the server will bind to a random port.
   | `socket-address` |  a `java.net.SocketAddress` specifying both the port and interface to bind to.
   | `bootstrap-transform` | a function that takes an `io.netty.bootstrap.ServerBootstrap` object, which represents the server, and modifies it.
   | `ssl-context` | an `io.netty.handler.ssl.SslContext` object or a map of SSL context options (see `aleph.netty/ssl-server-context` for more details) if an SSL connection is desired |
   | `manual-ssl?` | set to `true` to indicate that SSL is active, but the caller is managing it (this implies `:ssl-context` is nil). For example, this can be used if you want to use configure SNI (perhaps in `:pipeline-transform`) to select the SSL context based on the client's indicated host name. |
   | `pipeline-transform` | a function that takes an `io.netty.channel.ChannelPipeline` object, which represents a connection, and modifies it.
   | `executor` | a `java.util.concurrent.Executor` which is used to handle individual requests.  To avoid this indirection you may specify `:none`, but in this case extreme care must be taken to avoid blocking operations on the handler's thread.
   | `shutdown-executor?` | if `true`, the executor will be shut down when `.close()` is called on the server, defaults to `true`.
   | `request-buffer-size` | the maximum body size, in bytes, which the server will allow to accumulate before invoking the handler, defaults to `16384`.  This does *not* represent the maximum size request the server can handle (which is unbounded), and is only a means of maximizing performance.
   | `raw-stream?` | if `true`, bodies of requests will not be buffered at all, and will be represented as Manifold streams of `io.netty.buffer.ByteBuf` objects rather than as an `InputStream`.  This will minimize copying, but means that care must be taken with Netty's buffer reference counting.  Only recommended for advanced users.
   | `rejected-handler` | a spillover request-handler which is invoked when the executor's queue is full, and the request cannot be processed.  Defaults to a `503` response.
   | `max-initial-line-length` | the maximum characters that can be in the initial line of the request, defaults to `8192`
   | `max-header-size` | the maximum characters that can be in a single header entry of a request, defaults to `8192`
   | `epoll?` | if `true`, uses `epoll` transport when available, defaults to `false`
   | `kqueue?` | if `true`, uses `KQueue` transport when available, defaults to `false`
   | `compression?` | when `true` enables http compression, defaults to `false`
   | `compression-level` | optional compression level, `1` yields the fastest compression and `9` yields the best compression, defaults to `6`. When set, enables http content compression regardless of the `compression?` flag value
   | `log-activity` | when set, logs all events on each channel (connection) with a log level given. Accepts either one of `:trace`, `:debug`, `:info`, `:warn`, `:error` or an instance of `io.netty.handler.logging.LogLevel`. Note, that this setting *does not* enforce any changes to the logging configuration (default configuration is `INFO`, so you won't see any `DEBUG` or `TRACE` level messages, unless configured explicitly).
   | `idle-timeout` | when set, forces keep-alive connections to be closed after an idle time, in milliseconds
   | `continue-handler` | optional handler which is invoked when header sends \"Except: 100-continue\" header to test whether the request should be accepted or rejected. Handler should return `true`, `false`, ring responseo to be used as a reject response or deferred that yields one of those.
   | `continue-executor` | optional `java.util.concurrent.Executor` which is used to handle requests passed to :continue-handler.  To avoid this indirection you may specify `:none`, but in this case extreme care must be taken to avoid blocking operations on the handler's thread."
  [handler options]
  (when (contains? options :max-chunk-size)
    (log/warn "Ignoring :max-chunk-size option as it was deprecated"))
  (server/start-server handler options))

(defn- create-connection
  "Returns a deferred that yields a function which, given an HTTP request, returns
   a deferred representing the HTTP response.  If the server disconnects, all responses
   will be errors, and a new connection must be created."
  [^URI uri options middleware on-closed]
  (let [scheme (.getScheme uri)
        ssl? (= "https" scheme)
        remote-address (InetSocketAddress/createUnresolved
                        (.getHost uri)
                        (int
                         (or
                          (when (pos? (.getPort uri)) (.getPort uri))
                          (if ssl? 443 80))))]
    (-> (client/http-connection
          remote-address
          ssl?
          (if on-closed
            (assoc options :on-closed on-closed)
            options))

      (d/chain' middleware))))

(def ^:private connection-stats-callbacks (atom #{}))

(defn register-connection-stats-callback
  "Registers a callback which will be called with connection-pool stats."
  [c]
  (swap! connection-stats-callbacks conj c))

(defn unregister-connection-stats-callback
  "Unregisters a previous connection-pool stats callback."
  [c]
  (swap! connection-stats-callbacks disj c))

(def default-response-executor
  (flow/utilization-executor 0.9 256 {:onto? false}))

(defn connection-pool
  "Returns a connection pool which can be used as an argument in `request`.

   |:---|:---
   | `connections-per-host` | the maximum number of simultaneous connections to any host
   | `total-connections` | the maximum number of connections across all hosts
   | `target-utilization` | the target utilization of connections per host, within `[0,1]`, defaults to `0.9`
   | `stats-callback` | an optional callback which is invoked with a map of hosts onto usage statistics every ten seconds
   | `max-queue-size` | the maximum number of pending acquires from the pool that are allowed before `acquire` will start to throw a `java.util.concurrent.RejectedExecutionException`, defaults to `65536`
   | `control-period` | the interval, in milliseconds, between use of the controller to adjust the size of the pool, defaults to `60000`
   | `dns-options` | an optional map with async DNS resolver settings, for more information check `aleph.netty/dns-resolver-group`. When set, ignores `name-resolver` setting from `connection-options` in favor of shared DNS resolver instance
   | `middleware` | a function to modify request before sending, defaults to `aleph.http.client-middleware/wrap-request`

   the `connection-options` are a map describing behavior across all connections:

   |:---|:---
   | `ssl-context` | an `io.netty.handler.ssl.SslContext` object or a map of SSL context options (see `aleph.netty/ssl-client-context` for more details), only required if a custom context is required
   | `local-address` | an optional `java.net.SocketAddress` describing which local interface should be used
   | `bootstrap-transform` | a function that takes an `io.netty.bootstrap.Bootstrap` object and modifies it.
   | `pipeline-transform` | a function that takes an `io.netty.channel.ChannelPipeline` object, which represents a connection, and modifies it.
   | `insecure?` | if `true`, ignores the certificate for any `https://` domains
   | `response-buffer-size` | the amount of the response, in bytes, that is buffered before the request returns, defaults to `65536`.  This does *not* represent the maximum size response that the client can handle (which is unbounded), and is only a means of maximizing performance.
   | `keep-alive?` | if `true`, attempts to reuse connections for multiple requests, defaults to `true`.
   | `idle-timeout` | when set, forces keep-alive connections to be closed after an idle time, in milliseconds.
   | `epoll?` | if `true`, uses `epoll` transport when available, defaults to `false`
   | `kqueue?` | if `true`, uses `KQueue` transport when available, defaults to `false`
   | `raw-stream?` | if `true`, bodies of responses will not be buffered at all, and represented as Manifold streams of `io.netty.buffer.ByteBuf` objects rather than as an `InputStream`.  This will minimize copying, but means that care must be taken with Netty's buffer reference counting.  Only recommended for advanced users.
   | `max-initial-line-length` | the maximum length of the initial line (e.g. HTTP/1.0 200 OK), defaults to `65536`
   | `max-header-size` | the maximum characters that can be in a single header entry of a response, defaults to `65536`
   | `name-resolver` | specify the mechanism to resolve the address of the unresolved named address. When not set or equals to `:default`, JDK's built-in domain name lookup mechanism is used (blocking). Set to`:noop` not to resolve addresses or pass an instance of `io.netty.resolver.AddressResolverGroup` you need. Note, that if the appropriate connection-pool is created with dns-options shared DNS resolver would be used
   | `proxy-options` | a map to specify proxy settings. HTTP, SOCKS4 and SOCKS5 proxies are supported. Note, that when using proxy `connections-per-host` configuration is still applied to the target host disregarding tunneling settings. If you need to limit number of connections to the proxy itself use `total-connections` setting.
   | `response-executor` | optional `java.util.concurrent.Executor` that will execute response callbacks
   | `log-activity` | when set, logs all events on each channel (connection) with a log level given. Accepts either one of `:trace`, `:debug`, `:info`, `:warn`, `:error` or an instance of `io.netty.handler.logging.LogLevel`. Note, that this setting *does not* enforce any changes to the logging configuration (default configuration is `INFO`, so you won't see any `DEBUG` or `TRACE` level messages, unless configured explicitly)
   | `decompress-body?` | when set to `true`, automatically decompresses the resulting gzip or deflate stream if the `Content-Encoding` header is found on the response, defaults to `false`
   | `save-content-encoding?` | set to `true` to get information about Content-Encoding of the response before decompression, defaults to `false`

   Supported `proxy-options` are

   |:---|:---
   | `host` | host of the proxy server
   | `port` | an optional port to establish connection (defaults to 80 for http and 1080 for socks proxies)
   | `protocol` | one of `:http`, `:socks4` or `:socks5` (defaults to `:http`)
   | `user` | an optional auth username
   | `password` | an optional auth password
   | `http-headers` | (HTTP proxy only) an optional map to set additional HTTP headers when establishing connection to the proxy server
   | `tunnel?` | (HTTP proxy only) if `true`, sends HTTP CONNECT to the proxy and waits for the 'HTTP/1.1 200 OK' response before sending any subsequent requests. Defaults to `false`. When using authorization or specifying additional headers uses tunneling disregarding this setting
   | `connection-timeout` | timeout in milliseconds for the tunnel become established, defaults to 60 seconds, setting is ignored when tunneling is not used."
  [{:keys [connections-per-host
           total-connections
           target-utilization
           connection-options
           dns-options
           stats-callback
           control-period
           middleware
           max-queue-size]
    :or {connections-per-host 8
         total-connections 1024
         target-utilization 0.9
         control-period 60000
         middleware middleware/wrap-request
         max-queue-size 65536}}]
  (when (and (false? (:keep-alive? connection-options))
             (pos? (:idle-timeout connection-options 0)))
    (throw
     (IllegalArgumentException.
      ":idle-timeout option is not allowed when :keep-alive? is explicitly disabled")))

  (when (and (not (:decompress-body? connection-options))
             (true? (:save-content-encoding? connection-options false)))
    (throw
     (IllegalArgumentException.
      "Using :save-content-encoding? option with disabled auto decompression is disabled")))

  (when (contains? connection-options :max-chunk-size)
    (log/warn "Ignoring :max-chunk-size option as it was deprecated"))

  (let [log-activity (:log-activity connection-options)
        dns-options' (if-not (and (some? dns-options)
                                  (not (contains? dns-options :epoll?)))
                       dns-options
                       (let [epoll? (:epoll? connection-options false)]
                         (assoc dns-options :epoll? epoll?)))
        conn-options' (cond-> connection-options
                        (some? dns-options')
                        (assoc :name-resolver (netty/dns-resolver-group dns-options'))

                        (some? log-activity)
                        (assoc :log-activity (netty/activity-logger "aleph-client" log-activity)))
        p (promise)
        pool (flow/instrumented-pool
              {:generate (fn [host]
                           (let [c (promise)
                                 conn (create-connection
                                       host
                                       conn-options'
                                       middleware
                                       #(flow/dispose @p host [@c]))]
                             (deliver c conn)
                             [conn]))
               :destroy (fn [_ c]
                          (d/chain' c
                                    first
                                    client/close-connection))
               :control-period control-period
               :max-queue-size max-queue-size
               :controller (Pools/utilizationController
                            target-utilization
                            connections-per-host
                            total-connections)
               :stats-callback stats-callback})]
    @(deliver p pool)))

(def default-connection-pool
  (connection-pool
    {:stats-callback
     (fn [s]
       (doseq [c @connection-stats-callbacks]
         (c s)))}))

(defn websocket-client
  "Given a url, returns a deferred which yields a duplex stream that can be used to
   communicate with a server over the WebSocket protocol.

   |:---|:---
   | `raw-stream?` | if `true`, the connection will emit raw `io.netty.buffer.ByteBuf` objects rather than strings or byte-arrays.  This will minimize copying, but means that care must be taken with Netty's buffer reference counting.  Only recommended for advanced users.
   | `insecure?` | if `true`, the certificates for `wss://` will be ignored.
   | `ssl-context` | an `io.netty.handler.ssl.SslContext` object, only required if a custom context is required
   | `extensions?` | if `true`, the websocket extensions will be supported.
   | `sub-protocols` | a string with a comma seperated list of supported sub-protocols.
   | `headers` | the headers that should be included in the handshake
   | `compression?` | when set to `true`, enables client to use permessage-deflate compression extension, defaults to `false`.
   | `pipeline-transform` | an optional function that takes an `io.netty.channel.ChannelPipeline` object, which represents a connection, and modifies it.
   | `max-frame-payload` | maximum allowable frame payload length, in bytes, defaults to `65536`.
   | `max-frame-size` | maximum aggregate message size, in bytes, defaults to `1048576`.
   | `bootstrap-transform` | an optional function that takes an `io.netty.bootstrap.Bootstrap` object and modifies it.
<<<<<<< HEAD
   | `epoll?` | if `true`, uses `epoll` when available, defaults to `false`
   | `heartbeats` | optional configuration to send Ping frames to the server periodically (if the connection is idle), configuration keys are `:send-after-idle` (in milliseconds), `:payload` (optional, empty frame by default) and `:timeout` (optional, to close the connection if Pong is not received after specified timeout).
   | `name-resolver` | specify the mechanism to resolve the address of the unresolved named address. When not set or equals to `:default`, JDK's built-in domain name lookup mechanism is used (blocking). Set to`:noop` not to resolve addresses or pass an instance of `io.netty.resolver.AddressResolverGroup` you need.
   | `proxy-options` | a map to specify proxy settings. HTTP, SOCKS4 and SOCKS5 proxies are supported. Note, that when using proxy `connections-per-host` configuration is still applied to the target host disregarding tunneling settings. If you need to limit number of connections to the proxy itself use `total-connections` setting.

   Supported `proxy-options` are

   |:---|:---
   | `host` | host of the proxy server
   | `port` | an optional port to establish connection (defaults to 80 for http and 1080 for socks proxies)
   | `protocol` | one of `:http`, `:socks4` or `:socks5` (defaults to `:http`)
   | `user` | an optional auth username
   | `password` | an optional auth password
   | `http-headers` | (HTTP proxy only) an optional map to set additional HTTP headers when establishing connection to the proxy server
   | `tunnel?` | (HTTP proxy only) if `true`, sends HTTP CONNECT to the proxy and waits for the 'HTTP/1.1 200 OK' response before sending any subsequent requests. Defaults to `false`. When using authorization or specifying additional headers uses tunneling disregarding this setting
   | `connection-timeout` | timeout in milliseconds for the tunnel become established, defaults to 60 seconds, setting is ignored when tunneling is not used."
=======
   | `epoll?` | if `true`, uses `epoll` transport when available, defaults to `false`
   | `kqueue?` | if `true`, uses `KQueue` transport when available, defaults to `false`
   | `handshake-timeout` | timeout in milliseconds to finish handshake, defaults to 60000.
   | `heartbeats` | optional configuration to send Ping frames to the server periodically (if the connection is idle), configuration keys are `:send-after-idle` (in milliseconds), `:payload` (optional, empty frame by default) and `:timeout` (optional, to close the connection if Pong is not received after specified timeout)."
>>>>>>> 0b265a6d
  ([url]
    (websocket-client url nil))
  ([url options]
    (client/websocket-connection url options)))

(defn websocket-connection
  "Given an HTTP request that can be upgraded to a WebSocket connection, returns a
   deferred which yields a duplex stream that can be used to communicate with the
   client over the WebSocket protocol.

   |:---|:---
   | `raw-stream?` | if `true`, the connection will emit raw `io.netty.buffer.ByteBuf` objects rather than strings or byte-arrays.  This will minimize copying, but means that care must be taken with Netty's buffer reference counting.  Only recommended for advanced users.
   | `headers` | the headers that should be included in the handshake
   | `compression?` | when set to `true`, enables permessage-deflate compression extention support for the connection, defaults to `false`.
   | `pipeline-transform` | an optional function that takes an `io.netty.channel.ChannelPipeline` object, which represents a connection, and modifies it.
   | `max-frame-payload` | maximum allowable frame payload length, in bytes, defaults to `65536`.
   | `max-frame-size` | maximum aggregate message size, in bytes, defaults to `1048576`.
   | `allow-extensions?` | if true, allows extensions to the WebSocket protocol, defaults to `false`.
   | `heartbeats` | optional configuration to send Ping frames to the client periodically (if the connection is idle), configuration keys are `:send-after-idle` (in milliseconds), `:payload` (optional, empty uses empty frame by default) and `:timeout` (optional, to close the connection if Pong is not received after specified timeout)."
  ([req]
    (websocket-connection req nil))
  ([req options]
   (server/initialize-websocket-handler req options)))

(defn websocket-ping
  "Takes a websocket endpoint (either client or server) and returns a deferred that will
   yield true whenever the PONG comes back, or false if the connection is closed. Subsequent
   PINGs are supressed to avoid ambiguity in a way that the next PONG trigger all pending PINGs."
  ([conn]
   (http-core/websocket-ping conn (d/deferred) nil))
  ([conn d']
   (http-core/websocket-ping conn d' nil))
  ([conn d' data]
   (http-core/websocket-ping conn d' data)))

(defn websocket-close!
  "Closes given websocket endpoint (either client or server) sending Close frame with provided
   status code and reason text. Returns a deferred that will yield `true` whenever the closing
   handshake was initiated with given params or `false` if the connection was already closed.
   Note, that for the server closes the connection right after Close frame was flushed but the
   client waits for the connection to be closed by the server (no longer than close handshake
   timeout, see websocket connection configuration for more details)."
  ([conn]
   (websocket-close! conn http-core/close-empty-status-code "" nil))
  ([conn status-code]
   (websocket-close! conn status-code "" nil))
  ([conn status-code reason-text]
   (websocket-close! conn status-code reason-text nil))
  ([conn status-code reason-text deferred]
   (let [d' (or deferred (d/deferred))]
     (http-core/websocket-close! conn status-code reason-text d'))))

(let [maybe-timeout! (fn [d timeout] (when d (d/timeout! d timeout)))]
  (defn request
    "Takes an HTTP request, as defined by the Ring protocol, with the extensions defined
     by [clj-http](https://github.com/dakrone/clj-http), and returns a deferred representing
     the HTTP response.  Also allows for a custom `pool` or `middleware` to be defined.

     |:---|:---
     | `pool` | a custom connection pool
     | `middleware` | custom client middleware for the request
     | `pool-timeout` | timeout in milliseconds for the pool to generate a connection
     | `connection-timeout` | timeout in milliseconds for the connection to become established
     | `request-timeout` | timeout in milliseconds for the arrival of a response over the established connection
     | `read-timeout` | timeout in milliseconds for the response to be completed
     | `follow-redirects?` | whether to follow redirects, defaults to `true`; see `aleph.http.client-middleware/handle-redirects`"
    [{:keys [pool
             middleware
             pool-timeout
             response-executor
             connection-timeout
             request-timeout
             read-timeout
             follow-redirects?]
      :or {pool default-connection-pool
           response-executor default-response-executor
           middleware identity
           connection-timeout 6e4} ;; 60 seconds
      :as req}]

    (executor/with-executor response-executor
      ((middleware
         (fn [req]
           (let [k (client/req->domain req)
                 start (System/currentTimeMillis)]

             ;; acquire a connection
             (-> (flow/acquire pool k)
               (maybe-timeout! pool-timeout)

               ;; pool timeout triggered
               (d/catch' TimeoutException
                 (fn [^Throwable e]
                   (d/error-deferred (PoolTimeoutException. e))))

               (d/chain'
                 (fn [conn]

                   ;; get the wrapper for the connection, which may or may not be realized yet
                   (-> (first conn)

                     (maybe-timeout! connection-timeout)

                     ;; connection timeout triggered, dispose of the connetion
                     (d/catch' TimeoutException
                       (fn [^Throwable e]
                         (flow/dispose pool k conn)
                         (d/error-deferred (ConnectionTimeoutException. e))))

                     ;; connection failed, bail out
                     (d/catch'
                       (fn [e]
                         (flow/dispose pool k conn)
                         (d/error-deferred e)))

                     ;; actually make the request now
                     (d/chain'

                       (fn [conn']

                         (when-not (nil? conn')
                           (let [end (System/currentTimeMillis)]
                             (-> (conn' req)
                               (maybe-timeout! request-timeout)

                               ;; request timeout triggered, dispose of the connection
                               (d/catch' TimeoutException
                                 (fn [^Throwable e]
                                   (flow/dispose pool k conn)
                                   (d/error-deferred (RequestTimeoutException. e))))

                               ;; request failed, dispose of the connection
                               (d/catch'
                                 (fn [e]
                                   (flow/dispose pool k conn)
                                   (d/error-deferred e)))

                               ;; clean up the response
                               (d/chain'
                                 (fn [rsp]

                                   ;; only release the connection back once the response is complete
                                   (-> (:aleph/complete rsp)
                                     (maybe-timeout! read-timeout)

                                     (d/catch' TimeoutException
                                       (fn [^Throwable e]
                                         (flow/dispose pool k conn)
                                         (d/error-deferred (ReadTimeoutException. e))))

                                     (d/chain'
                                       (fn [early?]
                                         (if (or early?
                                               (not (:aleph/keep-alive? rsp))
                                               (<= 400 (:status rsp)))
                                           (flow/dispose pool k conn)
                                           (flow/release pool k conn)))))
                                   (-> rsp
                                     (dissoc :aleph/complete)
                                     (assoc :connection-time (- end start)))))))))

                       (fn [rsp]
                         (->> rsp
                           (middleware/handle-cookies req)
                           (middleware/handle-redirects request req)))))))))))
        req))))

(defn- req
  ([method url]
    (req method url nil))
  ([method url options]
    (request
      (assoc options
        :request-method method
        :url url))))

(def ^:private arglists
  '[[url]
    [url
     {:keys [pool middleware headers body multipart]
      :or {pool default-connection-pool
           middleware identity}
      :as options}]])

(defmacro ^:private def-http-method [method]
  `(do
     (def ~method (partial req ~(keyword method)))
     (alter-meta! (resolve '~method) assoc
       :doc ~(str "Makes a " (str/upper-case (str method)) " request, returns a deferred representing
   the response.

   |:---|:---
   | `pool` | the `connection-pool` that should be used, defaults to the `default-connection-pool`
   | `middleware` | any additional middleware that should be used for handling requests and responses
   | `headers` | the HTTP headers for the request
   | `body` | an optional body, which should be coercable to a byte representation via [byte-streams](https://github.com/ztellman/byte-streams)
   | `multipart` | a vector of bodies")
       :arglists arglists)))

(def-http-method get)
(def-http-method post)
(def-http-method put)
(def-http-method patch)
(def-http-method options)
(def-http-method trace)
(def-http-method head)
(def-http-method delete)
(def-http-method connect)

(defn get-all
  "Given a header map from an HTTP request or response, returns a collection of values associated with the key,
   rather than a comma-delimited string."
  [^aleph.http.core.HeaderMap headers ^String k]
  (-> headers ^io.netty.handler.codec.http.HttpHeaders (.headers) (.getAll k)))

(defn wrap-ring-async-handler
  "Converts given asynchronous Ring handler to Aleph-compliant handler.

   More information about asynchronous Ring handlers and middleware:
   https://www.booleanknot.com/blog/2016/07/15/asynchronous-ring.html"
  [handler]
  (fn [request]
    (let [response (d/deferred)]
      (handler request #(d/success! response %) #(d/error! response %))
      response)))

(defn file
  "Specifies a file or a region of the file to be sent over the network.
   Accepts string path to the file, instance of `java.io.File` or instance of
   `java.nio.file.Path`."
  ([path]
   (http-core/http-file path nil nil nil))
  ([path offset length]
   (http-core/http-file path offset length nil))
  ([path offset length chunk-size]
   (http-core/http-file path offset length chunk-size)))<|MERGE_RESOLUTION|>--- conflicted
+++ resolved
@@ -232,8 +232,9 @@
    | `max-frame-payload` | maximum allowable frame payload length, in bytes, defaults to `65536`.
    | `max-frame-size` | maximum aggregate message size, in bytes, defaults to `1048576`.
    | `bootstrap-transform` | an optional function that takes an `io.netty.bootstrap.Bootstrap` object and modifies it.
-<<<<<<< HEAD
    | `epoll?` | if `true`, uses `epoll` when available, defaults to `false`
+   | `kqueue?` | if `true`, uses `KQueue` transport when available, defaults to `false`
+   | `handshake-timeout` | timeout in milliseconds to finish handshake, defaults to 60000.
    | `heartbeats` | optional configuration to send Ping frames to the server periodically (if the connection is idle), configuration keys are `:send-after-idle` (in milliseconds), `:payload` (optional, empty frame by default) and `:timeout` (optional, to close the connection if Pong is not received after specified timeout).
    | `name-resolver` | specify the mechanism to resolve the address of the unresolved named address. When not set or equals to `:default`, JDK's built-in domain name lookup mechanism is used (blocking). Set to`:noop` not to resolve addresses or pass an instance of `io.netty.resolver.AddressResolverGroup` you need.
    | `proxy-options` | a map to specify proxy settings. HTTP, SOCKS4 and SOCKS5 proxies are supported. Note, that when using proxy `connections-per-host` configuration is still applied to the target host disregarding tunneling settings. If you need to limit number of connections to the proxy itself use `total-connections` setting.
@@ -249,12 +250,6 @@
    | `http-headers` | (HTTP proxy only) an optional map to set additional HTTP headers when establishing connection to the proxy server
    | `tunnel?` | (HTTP proxy only) if `true`, sends HTTP CONNECT to the proxy and waits for the 'HTTP/1.1 200 OK' response before sending any subsequent requests. Defaults to `false`. When using authorization or specifying additional headers uses tunneling disregarding this setting
    | `connection-timeout` | timeout in milliseconds for the tunnel become established, defaults to 60 seconds, setting is ignored when tunneling is not used."
-=======
-   | `epoll?` | if `true`, uses `epoll` transport when available, defaults to `false`
-   | `kqueue?` | if `true`, uses `KQueue` transport when available, defaults to `false`
-   | `handshake-timeout` | timeout in milliseconds to finish handshake, defaults to 60000.
-   | `heartbeats` | optional configuration to send Ping frames to the server periodically (if the connection is idle), configuration keys are `:send-after-idle` (in milliseconds), `:payload` (optional, empty frame by default) and `:timeout` (optional, to close the connection if Pong is not received after specified timeout)."
->>>>>>> 0b265a6d
   ([url]
     (websocket-client url nil))
   ([url options]
