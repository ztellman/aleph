--- conflicted
+++ resolved
@@ -257,7 +257,7 @@
               req
               @previous-response
               (when body (bs/to-input-stream body))
-              (HttpHeaders/isKeepAlive req)
+              (HttpUtil/isKeepAlive req)
               connections)))
 
         process-request
@@ -377,12 +377,9 @@
               req
               @previous-response
               body
-<<<<<<< HEAD
-              (HttpHeaders/isKeepAlive req)
+              (HttpUtil/isKeepAlive req)
               connections)))]
-=======
-              (HttpUtil/isKeepAlive req))))]
->>>>>>> d33c76d6
+
     (netty/channel-inbound-handler
 
       :exception-caught
