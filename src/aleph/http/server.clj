--- conflicted
+++ resolved
@@ -536,19 +536,14 @@
                    PingWebSocketFrame
                    (.writeAndFlush ch (PongWebSocketFrame. (netty/acquire (.content msg))))
 
-<<<<<<< HEAD
                    PongWebSocketFrame
                    (http/resolve-pings! pending-pings true)
 
                    CloseWebSocketFrame
-                   (.close handshaker ch (netty/acquire msg))))))
-=======
-                   (instance? CloseWebSocketFrame msg)
                    (.close handshaker ch (netty/acquire msg))
 
                    :else
                    (.fireChannelRead ctx msg)))))
->>>>>>> 63ef5279
            (finally
              (netty/release msg)))))]))
 
