--- conflicted
+++ resolved
@@ -37,10 +37,6 @@
      ChannelPipeline]
     [io.netty.handler.codec
      TooLongFrameException]
-<<<<<<< HEAD
-    [io.netty.handler.stream
-     ChunkedWriteHandler]
-=======
     [io.netty.handler.timeout
      IdleState
      IdleStateEvent]
@@ -48,7 +44,6 @@
      ChunkedWriteHandler]
     [io.netty.handler.codec.http
      FullHttpRequest]
->>>>>>> d3dc2e98
     [io.netty.handler.codec.http.websocketx
      CloseWebSocketFrame
      PingWebSocketFrame
@@ -396,7 +391,6 @@
         (.remove (.pipeline ctx) this))
       (.fireUserEventTriggered ^ChannelHandlerContext ctx evt))))
 
-<<<<<<< HEAD
 (defn copy-encoding-header! [^HttpResponse msg]
   (let [headers (.headers msg)]
     (when-let [encoding (.get headers http/content-encoding-name)]
@@ -425,8 +419,7 @@
                 (str "unknown log level given: " level))))
       netty-level)))
 
-=======
->>>>>>> d3dc2e98
+
 (defn pipeline-builder
   [response-stream
    {:keys
