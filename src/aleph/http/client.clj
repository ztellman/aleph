(ns aleph.http.client
  (:require
    [clojure.tools.logging :as log]
    [byte-streams :as bs]
    [manifold.deferred :as d]
    [manifold.stream :as s]
    [aleph.http.core :as http]
    [aleph.http.multipart :as multipart]
    [aleph.netty :as netty]
    [manifold.time :as time])
  (:import
    [java.io
     IOException]
    [java.net
     URI
     InetSocketAddress
     IDN
     URL]
    [io.netty.buffer
     ByteBuf]
    [io.netty.handler.codec.http
     HttpClientCodec
     DefaultHttpHeaders
     HttpHeaders
     HttpRequest
     HttpResponse
     HttpContent
     HttpUtil
     HttpHeaderNames
     LastHttpContent
     FullHttpRequest
     FullHttpResponse
     HttpObjectAggregator
     HttpContentDecompressor]
    [io.netty.channel
     Channel
     ChannelHandler ChannelHandlerContext
     ChannelPipeline]
    [io.netty.handler.codec
     TooLongFrameException]
    [io.netty.handler.timeout
     IdleState
     IdleStateEvent]
    [io.netty.handler.stream
     ChunkedWriteHandler]
    [io.netty.handler.codec.http
     FullHttpRequest]
    [io.netty.handler.codec.http.websocketx
     CloseWebSocketFrame
     PingWebSocketFrame
     PongWebSocketFrame
     TextWebSocketFrame
     BinaryWebSocketFrame
     WebSocketClientHandshaker
     WebSocketClientHandshakerFactory
     WebSocketFrame
     WebSocketFrameAggregator
     WebSocketVersion]
    [io.netty.handler.codec.http.websocketx.extensions.compression
     WebSocketClientCompressionHandler]
    [io.netty.handler.proxy
     ProxyConnectionEvent
     ProxyConnectException
     ProxyHandler
     HttpProxyHandler
     HttpProxyHandler$HttpProxyConnectException
     Socks4ProxyHandler
     Socks5ProxyHandler]
    [io.netty.handler.logging
     LoggingHandler
     LogLevel]
<<<<<<< HEAD
    [io.netty.util.concurrent
     EventExecutor
     ScheduledFuture]
=======
>>>>>>> 8c94cf33
    [java.util.concurrent
     ConcurrentLinkedQueue
     Future
     TimeUnit]
    [java.util.concurrent.atomic
     AtomicInteger
     AtomicBoolean]
    [aleph.utils
     ProxyConnectionTimeoutException
     WebSocketHandshakeTimeoutException]))

(set! *unchecked-math* true)

;;;

(let [no-url (fn [req]
               (URI.
                 (name (or (:scheme req) :http))
                 nil
                 (some-> (or (:host req) (:server-name req)) IDN/toASCII)
                 (or (:port req) (:server-port req) -1)
                 nil
                 nil
                 nil))]

  (defn ^java.net.URI req->domain [req]
    (if-let [url (:url req)]
      (let [^URL uri (URL. url)]
        (URI.
          (.getProtocol uri)
          nil
          (IDN/toASCII (.getHost uri))
          (.getPort uri)
          nil
          nil
          nil))
      (no-url req))))

(defn exception-handler [ctx ex response-stream]
  (cond
    ;; could happens when io.netty.handler.codec.http.HttpObjectAggregator
    ;; is part of the pipeline
    (instance? TooLongFrameException ex)
    (s/put! response-stream ex)

    ;; when SSL handshake failed
    (http/ssl-handshake-error? ex)
    (let [^Throwable handshake-error (.getCause ^Throwable ex)]
      (s/put! response-stream handshake-error))

    (not (instance? IOException ex))
    (log/warn ex "error in HTTP client")))

(defn raw-client-handler
  [response-stream buffer-capacity]
  (let [stream (atom nil)
        complete (atom nil)

        handle-response
        (fn [response complete body]
          (s/put! response-stream
            (http/netty-response->ring-response
              response
              complete
              body)))]

    (netty/channel-inbound-handler

      :exception-caught
      ([_ ctx ex]
        (exception-handler ctx ex response-stream))

      :channel-inactive
      ([_ ctx]
        (when-let [s @stream]
          (s/close! s))
        (s/close! response-stream)
        (.fireChannelInactive ctx))

      :channel-read
      ([_ ctx msg]
        (cond

          (instance? HttpResponse msg)
          (let [rsp msg]

            (let [s (netty/buffered-source (netty/channel ctx) #(.readableBytes ^ByteBuf %) buffer-capacity)
                  c (d/deferred)]
              (reset! stream s)
              (reset! complete c)
              (s/on-closed s #(d/success! c true))
              (handle-response rsp c s)))

          (instance? HttpContent msg)
          (let [content (.content ^HttpContent msg)]
            (netty/put! (.channel ctx) @stream content)
            (when (instance? LastHttpContent msg)
              (d/success! @complete false)
              (s/close! @stream)))

          :else
          (.fireChannelRead ctx msg))))))

(defn client-handler
  [response-stream ^long buffer-capacity]
  (let [response (atom nil)
        buffer (atom [])
        buffer-size (AtomicInteger. 0)
        stream (atom nil)
        complete (atom nil)
        handle-response (fn [rsp complete body]
                          (s/put! response-stream
                            (http/netty-response->ring-response
                              rsp
                              complete
                              body)))]

    (netty/channel-inbound-handler

      :exception-caught
      ([_ ctx ex]
        (exception-handler ctx ex response-stream))

      :channel-inactive
      ([_ ctx]
        (when-let [s @stream]
          (s/close! s))
        (doseq [b @buffer]
          (netty/release b))
        (s/close! response-stream)
        (.fireChannelInactive ctx))

      :channel-read
      ([_ ctx msg]

        (cond

          ; happens when io.netty.handler.codec.http.HttpObjectAggregator is part of the pipeline
          (instance? FullHttpResponse msg)
          (let [^FullHttpResponse rsp msg
                content (.content rsp)
                c (d/deferred)
                s (netty/buffered-source (netty/channel ctx) #(alength ^bytes %) buffer-capacity)]
            (s/on-closed s #(d/success! c true))
            (s/put! s (netty/buf->array content))
            (netty/release content)
            (handle-response rsp c s)
            (s/close! s))

          (instance? HttpResponse msg)
          (let [rsp msg]
            (if (HttpUtil/isTransferEncodingChunked rsp)
              (let [s (netty/buffered-source (netty/channel ctx) #(alength ^bytes %) buffer-capacity)
                    c (d/deferred)]
                (reset! stream s)
                (reset! complete c)
                (s/on-closed s #(d/success! c true))
                (handle-response rsp c s))
              (reset! response rsp)))

          (instance? HttpContent msg)
          (let [content (.content ^HttpContent msg)]
            (if (instance? LastHttpContent msg)
              (do

                (if-let [s @stream]

                  (do
                    (s/put! s (netty/buf->array content))
                    (netty/release content)
                    (d/success! @complete false)
                    (s/close! s))

                  (let [bufs (conj @buffer content)
                        bytes (netty/bufs->array bufs)]
                    (doseq [b bufs]
                      (netty/release b))
                    (handle-response @response (d/success-deferred false) bytes)))

                (.set buffer-size 0)
                (reset! stream nil)
                (reset! buffer [])
                (reset! response nil))

              (if-let [s @stream]

                 ;; already have a stream going
                (do
                  (netty/put! (.channel ctx) s (netty/buf->array content))
                  (netty/release content))

                (let [len (.readableBytes ^ByteBuf content)]

                  (when-not (zero? len)
                    (swap! buffer conj content))

                  (let [size (.addAndGet buffer-size len)]

                     ;; buffer size exceeded, flush it as a stream
                    (when (< buffer-capacity size)
                      (let [bufs @buffer
                            c (d/deferred)
                            s (doto (netty/buffered-source (netty/channel ctx) #(alength ^bytes %) 16384)
                                (s/put! (netty/bufs->array bufs)))]

                        (doseq [b bufs]
                          (netty/release b))

                        (reset! buffer [])
                        (reset! stream s)
                        (reset! complete c)

                        (s/on-closed s #(d/success! c true))

                        (handle-response @response c s))))))))

          :else
          (.fireChannelRead ctx msg))))))

(defn non-tunnel-proxy? [{:keys [tunnel? user http-headers ssl?]
                          :as proxy-options}]
  (and (some? proxy-options)
    (not tunnel?)
    (not ssl?)
    (nil? user)
    (nil? http-headers)))

(defn http-proxy-headers [{:keys [http-headers keep-alive?]
                           :or {http-headers {}
                                keep-alive? true}}]
  (let [headers (DefaultHttpHeaders.)]
    (http/map->headers! headers http-headers)
    (when keep-alive?
      (.set headers "Proxy-Connection" "Keep-Alive"))
    headers))

;; `tunnel?` is set to `false` by default when not using `ssl?`
;; Following `curl` in both cases:
;;
;;  * `curl` uses separate option `--proxytunnel` flag to switch tunneling on
;;  * `curl` uses CONNECT when sending request to HTTPS destination through HTTP proxy
;;
;; Explicitly setting `tunnel?` to false when it's expected to use CONNECT
;; throws `IllegalArgumentException` to reduce the confusion
(defn http-proxy-handler
  [^InetSocketAddress address
   {:keys [user password http-headers tunnel? keep-alive? ssl?]
    :or {keep-alive? true}
    :as options}]
  (let [options' (assoc options :tunnel? (or tunnel? ssl?))]
    (when (and (nil? user) (some? password))
      (throw (IllegalArgumentException.
               "Could not setup http proxy with basic auth: 'user' is missing")))

    (when (and (some? user) (nil? password))
      (throw (IllegalArgumentException.
               "Could not setup http proxy with basic auth: 'password' is missing")))

    (when (and (false? tunnel?)
            (or (some? user)
              (some? http-headers)
              (true? ssl?)))
      (throw (IllegalArgumentException.
               (str "Proxy options given require sending CONNECT request, "
                 "but `tunnel?' option is set to 'false' explicitely. "
                 "Consider setting 'tunnel?' to 'true' or omit it at all"))))

    (if (non-tunnel-proxy? options')
      (netty/channel-outbound-handler
        :connect
        ([_ ctx remote-address local-address promise]
          (.connect ^ChannelHandlerContext ctx address local-address promise)))

      ;; this will send CONNECT request to the proxy server
      (let [headers (http-proxy-headers options')]
        (if (nil? user)
          (HttpProxyHandler. address headers)
          (HttpProxyHandler. address user password headers))))))

(defn proxy-handler [{:keys [host port protocol user password connection-timeout]
                      :or {protocol :http
                           connection-timeout 6e4}
                      :as options}]
  {:pre [(some? host)]}
  (let [port' (int (cond
                     (some? port) port
                     (= :http protocol) 80
                     (= :socks4 protocol) 1080
                     (= :socks5 protocol) 1080))
        proxy-address (InetSocketAddress. ^String host port')
        handler (case protocol
                  :http (http-proxy-handler proxy-address options)
                  :socks4 (if (some? user)
                            (Socks4ProxyHandler. proxy-address user)
                            (Socks4ProxyHandler. proxy-address))
                  :socks5 (if (some? user)
                            (Socks5ProxyHandler. proxy-address user password)
                            (Socks5ProxyHandler. proxy-address))
                  (throw
                    (IllegalArgumentException.
                      (format "Proxy protocol '%s' not supported. Use :http, :socks4 or socks5"
                        protocol))))]
    (when (instance? ProxyHandler handler)
      (.setConnectTimeoutMillis ^ProxyHandler handler connection-timeout))
    handler))

(defn pending-proxy-connection-handler [response-stream]
  (netty/channel-inbound-handler
    :exception-caught
    ([_ ctx cause]
      (if-not (instance? ProxyConnectException cause)
        (.fireExceptionCaught ^ChannelHandlerContext ctx cause)
        (let [message (.getMessage ^Throwable cause)
              headers (when (instance? HttpProxyHandler$HttpProxyConnectException cause)
                        (.headers ^HttpProxyHandler$HttpProxyConnectException cause))
              response (cond
                         (= "timeout" message)
                         (ProxyConnectionTimeoutException. cause)

                         (some? headers)
                         (ex-info message {:headers (http/headers->map headers)})

                         :else
                         cause)]
          (s/put! response-stream response)
          ;; client handler should take care of the rest
          (netty/close ctx))))

    :user-event-triggered
    ([this ctx evt]
      (when (instance? ProxyConnectionEvent evt)
        (.remove (.pipeline ctx) this))
      (.fireUserEventTriggered ^ChannelHandlerContext ctx evt))))

(defn copy-encoding-header! [^HttpResponse msg]
  (let [headers (.headers msg)]
    (when-let [encoding (.get headers http/content-encoding-name)]
      (.set headers http/origin-content-encoding-name encoding))))

(defn copy-original-encoding-handler []
  (netty/channel-inbound-handler
   :channel-read
   ([_ ctx msg]
    (when (instance? HttpResponse msg)
      (copy-encoding-header! msg))
    (.fireChannelRead ctx msg))))

(defn pipeline-builder
  [response-stream
   {:keys
    [pipeline-transform
     response-buffer-size
     max-initial-line-length
     max-header-size
     raw-stream?
     proxy-options
     ssl?
     idle-timeout
     log-activity
     decompress-body?
     save-content-encoding?]
    :or
    {pipeline-transform identity
     response-buffer-size 65536
     max-initial-line-length 65536
     max-header-size 65536
     idle-timeout 0
     decompress-body? false
     save-content-encoding? false}}]
  (fn [^ChannelPipeline pipeline]
    (let [handler (if raw-stream?
                    (raw-client-handler response-stream response-buffer-size)
                    (client-handler response-stream response-buffer-size))
          logger (cond
                   (instance? LoggingHandler log-activity)
                   log-activity

                   (some? log-activity)
                   (netty/activity-logger "aleph-client" log-activity)

                   :else
                   nil)]
      (doto pipeline
        (.addLast "http-client"
          (HttpClientCodec.
            max-initial-line-length
            max-header-size
            Integer/MAX_VALUE
            false
            false))
        (.addLast "streamer" ^ChannelHandler (ChunkedWriteHandler.))
        (#(when decompress-body?
            (when save-content-encoding?
              (.addLast ^ChannelPipeline %1
                        "orginal-encoding"
                        ^ChannelHandler (copy-original-encoding-handler)))
            (.addLast ^ChannelPipeline %1
                      "deflater"
                      ^ChannelHandler (HttpContentDecompressor.))))
        (.addLast "handler" ^ChannelHandler handler)
        (http/attach-idle-handlers idle-timeout))
      (when (some? proxy-options)
        (let [proxy (proxy-handler (assoc proxy-options :ssl? ssl?))]
          (.addFirst pipeline "proxy" ^ChannelHandler proxy)
          ;; well, we need to wait before the proxy responded with
          ;; HTTP/1.1 200 Connection established
          ;; before sending any requests
          (when (instance? ProxyHandler proxy)
            (.addAfter pipeline
              "proxy"
              "pending-proxy-connection"
              ^ChannelHandler
              (pending-proxy-connection-handler response-stream)))))
      (when (some? logger)
        (.addFirst pipeline "activity-logger" ^ChannelHandler logger))
      (pipeline-transform pipeline))))

(defn close-connection [f]
  (f
    {:method :get
     :url "http://example.com"
     ::close true}))

(defn http-connection
  [^InetSocketAddress remote-address
   ssl?
   {:keys [local-address
           raw-stream?
           bootstrap-transform
           name-resolver
           keep-alive?
           insecure?
           ssl-context
           response-buffer-size
           on-closed
           response-executor
           epoll?
           kqueue?
           proxy-options
           decompress-body?]
    :or {bootstrap-transform identity
         keep-alive? true
         response-buffer-size 65536
         epoll? false
         kqueue? false
         name-resolver :default}
    :as options}]
  (let [responses (s/stream 1024 nil response-executor)
        requests (s/stream 1024 nil nil)
        host (.getHostName remote-address)
        port (.getPort remote-address)
        explicit-port? (and (pos? port) (not= port (if ssl? 443 80)))
        options' (assoc options :ssl? ssl?)
        c (netty/create-client
           {:pipeline-builder (pipeline-builder responses options')
            :ssl-context (when ssl?
                           (or ssl-context
                               (if insecure?
                                 (netty/insecure-ssl-client-context)
                                 (netty/ssl-client-context))))
            :bootstrap-transform bootstrap-transform
            :remote-address remote-address
            :local-address local-address
            :epoll? epoll?
            :kqueue? kqueue?
            :name-resolver name-resolver})]
    (d/chain' c
      (fn [^Channel ch]

        (s/consume
          (fn [req]

            (try
              (let [proxy-options' (when (some? proxy-options)
                                     (assoc proxy-options :ssl? ssl?))
                    ^HttpRequest req' (http/ring-request->netty-request
                                        (if (non-tunnel-proxy? proxy-options')
                                          (assoc req :uri (:request-url req))
                                          req))]
                (when-not (.get (.headers req') "Host")
                  (.set (.headers req')
                        HttpHeaderNames/HOST
                        (str host (when explicit-port? (str ":" port)))))

                (when-not (.get (.headers req') "Connection")
                  (HttpUtil/setKeepAlive req' keep-alive?))

                (when (and (non-tunnel-proxy? proxy-options')
                        (get proxy-options :keep-alive? true)
                        (not (.get (.headers req') "Proxy-Connection")))
                  (.set (.headers req') "Proxy-Connection" "Keep-Alive"))
                (when (and decompress-body?
                           (not (.get (.headers req') "Accept-Encoding")))
                  (.set (.headers req') "Accept-Encoding" "gzip, deflate"))

                (let [body (:body req)
                      parts (:multipart req)
                      multipart? (some? parts)
                      [req' body] (cond
                                    ;; RFC #7231 4.3.8. TRACE
                                    ;; A client MUST NOT send a message body...
                                    (= :trace (:request-method req))
                                    (do
                                      (when (or (some? body) multipart?)
                                        (log/warn "TRACE request body was omitted"))
                                      [req' nil])

                                    (not multipart?)
                                    [req' body]

                                    :else
                                    (multipart/encode-request req' parts))]

                  (when-let [save-message (get req :aleph/save-request-message)]
                    ;; debug purpose only
                    ;; note, that req' is effectively mutable, so
                    ;; it will "capture" all changes made during "send-message"
                    ;; execution
                    (reset! save-message req'))

                  (when-let [save-body (get req :aleph/save-request-body)]
                    ;; might be different in case we use :multipart
                    (reset! save-body body))

                  (netty/safe-execute ch
                    (http/send-message ch true ssl? req' body))))

              ;; this will usually happen because of a malformed request
              (catch Throwable e
                (s/put! responses (d/error-deferred e)))))
          requests)

        (s/on-closed responses
          (fn []
            (when on-closed (on-closed))
            (s/close! requests)))

        (let [t0 (System/nanoTime)]
          (fn [req]
            (if (contains? req ::close)
              (netty/wrap-future (netty/close ch))
              (let [raw-stream? (get req :raw-stream? raw-stream?)
                    rsp (locking ch
                          (s/put! requests req)
                          (s/take! responses ::closed))]
                (d/chain' rsp
                  (fn [rsp]
                    (cond
                      (instance? Throwable rsp)
                      (d/error-deferred rsp)

                      (identical? ::closed rsp)
                      (d/error-deferred
                        (ex-info
                          (format "connection was closed after %.3f seconds" (/ (- (System/nanoTime) t0) 1e9))
                          {:request req}))

                      raw-stream?
                      rsp

                      :else
                      (d/chain' rsp
                        (fn [rsp]
                          (let [body (:body rsp)]

                            ;; handle connection life-cycle
                            (when-not keep-alive?
                              (if (s/stream? body)
                                (s/on-closed body #(netty/close ch))
                                (netty/close ch)))

                            (assoc rsp
                              :body
                              (bs/to-input-stream body
                                {:buffer-size response-buffer-size}))))))))))))))))

;;;

(defn websocket-frame-size [^WebSocketFrame frame]
  (-> frame .content .readableBytes))

(defn ^WebSocketClientHandshaker websocket-handshaker [uri sub-protocols extensions? headers max-frame-payload]
  (WebSocketClientHandshakerFactory/newHandshaker
    uri
    WebSocketVersion/V13
    sub-protocols
    extensions?
    (doto (DefaultHttpHeaders.) (http/map->headers! headers))
    max-frame-payload))

(defn websocket-client-handler
  ([raw-stream?
    uri
    sub-protocols
    extensions?
    headers
    max-frame-payload]
   (websocket-client-handler raw-stream?
                             uri
                             sub-protocols
                             extensions?
                             headers
                             max-frame-payload
                             nil
                             0))
  ([raw-stream?
    uri
    sub-protocols
    extensions?
    headers
    max-frame-payload
    heartbeats
    handshake-timeout]
   (let [d (d/deferred)
         in (atom nil)
         desc (atom {})
         ^ConcurrentLinkedQueue pending-pings (ConcurrentLinkedQueue.)
         handshaker (websocket-handshaker uri
                                          sub-protocols
                                          extensions?
                                          headers
                                          max-frame-payload)
         closing? (AtomicBoolean. false)
         timeout-task (atom nil)]

     [d

      (netty/channel-inbound-handler

       :exception-caught
       ([_ ctx ex]
        (when-not (d/error! d ex)
          (log/warn ex "error in websocket client"))
        (netty/close ctx))

       :channel-inactive
       ([_ ctx]
        (s/close! @in)
        (when (realized? d)
          ;; close only on success
          (d/chain' d s/close!)
          (http/resolve-pings! pending-pings false))
        (.fireChannelInactive ctx))

       :channel-active
       ([_ ctx]
        (let [ch (.channel ctx)]
          (reset! in (netty/buffered-source ch (constantly 1) 16))

          (let [handshake-future (.handshake handshaker ch)]
            ;; start handshake timeout timer if necessary only
            ;; when handshake is written and flushed
            (when (pos? handshake-timeout)
              (-> (netty/wrap-future handshake-future)
                  (d/chain'
                   (fn [_]
                     (let [timeout (.schedule
                                    ^EventExecutor (.executor ctx)
                                    ^Runnable
                                    (fn []
                                      ;; do nothing if handshake is already completed
                                      (when (not (.isHandshakeComplete handshaker))
                                        (d/error! d (WebSocketHandshakeTimeoutException.))
                                        (netty/close ctx)))
                                    (long handshake-timeout)
                                    TimeUnit/MILLISECONDS)]
                       (reset! timeout-task timeout))))))))
        (.fireChannelActive ctx))

       :user-event-triggered
       ([_ ctx evt]
        (if (and (instance? IdleStateEvent evt)
                 (= IdleState/ALL_IDLE (.state ^IdleStateEvent evt)))
          (when (d/realized? d)
            (http/handle-heartbeat ctx @d heartbeats))
          (.fireUserEventTriggered ctx evt)))

       :channel-read
       ([_ ctx msg]
        (let [ch (.channel ctx)]
          (cond

            (not (.isHandshakeComplete handshaker))
            (try
              ;; Here we rely on the HttpObjectAggregator being added
              ;; to the pipeline in advance, so there's no chance we
              ;; could read only a partial request
              (.finishHandshake handshaker ch msg)
              (let [close-fn (fn [^CloseWebSocketFrame frame]
                               (if-not (.compareAndSet closing? false true)
                                 (do
                                   (netty/release frame)
                                   false)
                                 (do
                                   (-> (.close handshaker ch frame)
                                       netty/wrap-future
                                       (d/chain' (fn [_] (netty/close ctx))))
                                   true)))
                    coerce-fn (http/websocket-message-coerce-fn
                               ch
                               pending-pings
                               close-fn)
                    headers (http/headers->map (.headers ^HttpResponse msg))
                    subprotocol (.actualSubprotocol handshaker)
                    _ (swap! desc assoc
                             :websocket-handshake-headers headers
                             :websocket-selected-subprotocol subprotocol)
                    out (netty/sink ch false coerce-fn (fn [] @desc))]

                (s/on-closed out #(http/resolve-pings! pending-pings false))

                (d/success! d
                            (doto
                                (s/splice out @in)
                              (reset-meta! {:aleph/channel ch})))

                (s/on-drained @in #(close-fn (CloseWebSocketFrame.))))
              (catch Throwable ex
                ;; handle handshake exception
                (d/error! d ex)
                (s/close! @in)
                (netty/close ctx))
              (finally
                ;; cancel timeout if it was scheduled
                (when-let [^ScheduledFuture timeout-future @timeout-task]
                  (.cancel timeout-future false)
                  (reset! timeout-task nil))
                (netty/release msg)))

            (instance? FullHttpResponse msg)
            (let [rsp ^FullHttpResponse msg
                  content (bs/to-string (.content rsp))]
              (netty/release msg)
              (throw
               (IllegalStateException.
                (str "unexpected HTTP response, status: "
                     (.status rsp)
                     ", body: '"
                     content
                     "'"))))

            (instance? TextWebSocketFrame msg)
            (if raw-stream?
              (let [body (.content ^TextWebSocketFrame msg)]
                ;; pass ByteBuf body directly to lower next
                ;; level. it's their reponsibility to release
                (netty/put! ch @in body))
              (let [text (.text ^TextWebSocketFrame msg)]
                (netty/release msg)
                (netty/put! ch @in text)))

            (instance? BinaryWebSocketFrame msg)
            (let [frame (.content ^BinaryWebSocketFrame msg)]
              (netty/put! ch @in
                          (if raw-stream?
                            frame
                            (netty/release-buf->array frame))))

            (instance? PongWebSocketFrame msg)
            (do
              (netty/release msg)
              (http/resolve-pings! pending-pings true))

            (instance? PingWebSocketFrame msg)
            (let [frame (.content ^PingWebSocketFrame msg)]
              (netty/write-and-flush  ch (PongWebSocketFrame. frame)))

            ;; todo(kachayev): check RFC what should we do in case
            ;;                 we've got > 1 closing frame from the
            ;;                 server
            (instance? CloseWebSocketFrame msg)
            (let [frame ^CloseWebSocketFrame msg]
              (when (realized? d)
                (swap! desc assoc
                       :websocket-close-code (.statusCode frame)
                       :websocket-close-msg (.reasonText frame)))
              (netty/release msg)
              (netty/close ctx))

            :else
            (.fireChannelRead ctx msg)))))])))

(defn websocket-connection
  [uri
   {:keys [raw-stream?
           insecure?
           ssl-context
           headers
           local-address
           bootstrap-transform
           pipeline-transform
           epoll?
           kqueue?
           sub-protocols
           extensions?
           max-frame-payload
           max-frame-size
           handshake-timeout
           compression?
           heartbeats]
    :or {bootstrap-transform identity
         pipeline-transform identity
         raw-stream? false
         epoll? false
         kqueue? false
         sub-protocols nil
         extensions? false
         max-frame-payload 65536
         max-frame-size 1048576
         handshake-timeout 60000
         compression? false}
    :as options}]

  (when (and (true? (:compression? options))
             (false? (:extensions? options)))
    (throw (IllegalArgumentException.
            "Per-message deflate requires extensions to be allowed")))

  (let [uri (URI. uri)
        scheme (.getScheme uri)
        _ (assert (#{"ws" "wss"} scheme) "scheme must be one of 'ws' or 'wss'")
        ssl? (= "wss" scheme)
        heartbeats (when (some? heartbeats)
                     (merge
                      {:send-after-idle 3e4
                       :payload nil
                       :timeout nil}
                      heartbeats))
        [s handler] (websocket-client-handler
                      raw-stream?
                      uri
                      sub-protocols
                      (or extensions? compression?)
                      headers
                      max-frame-payload
<<<<<<< HEAD
                      heartbeats
                      handshake-timeout)]
    (d/chain'
      (netty/create-client
=======
                      heartbeats)

        pipeline-builder
>>>>>>> 8c94cf33
        (fn [^ChannelPipeline pipeline]
          (doto pipeline
            (.addLast "http-client" (HttpClientCodec.))
            (.addLast "aggregator" (HttpObjectAggregator. 16384))
            (.addLast "websocket-frame-aggregator" (WebSocketFrameAggregator. max-frame-size))
            (#(when compression?
                (.addLast ^ChannelPipeline %
                          "websocket-deflater"
                          WebSocketClientCompressionHandler/INSTANCE)))
            (http/attach-heartbeats-handler heartbeats)
            (.addLast "handler" ^ChannelHandler handler)
            pipeline-transform))]
    (-> (netty/create-client
         {:pipeline-builder pipeline-builder
          :ssl-context (when ssl?
                         (or ssl-context
                             (if insecure?
                               (netty/insecure-ssl-client-context)
                               (netty/ssl-client-context))))
          :bootstrap-transform bootstrap-transform
          :remote-address (InetSocketAddress.
                           (.getHost uri)
                           (int
                            (if (neg? (.getPort uri))
                              (if ssl? 443 80)
                              (.getPort uri))))
          :local-address local-address
          :epoll? epoll?
          :kqueue? kqueue?})
        (d/chain' (fn [_] s)))))<|MERGE_RESOLUTION|>--- conflicted
+++ resolved
@@ -69,12 +69,9 @@
     [io.netty.handler.logging
      LoggingHandler
      LogLevel]
-<<<<<<< HEAD
     [io.netty.util.concurrent
      EventExecutor
      ScheduledFuture]
-=======
->>>>>>> 8c94cf33
     [java.util.concurrent
      ConcurrentLinkedQueue
      Future
@@ -910,16 +907,10 @@
                       (or extensions? compression?)
                       headers
                       max-frame-payload
-<<<<<<< HEAD
                       heartbeats
-                      handshake-timeout)]
-    (d/chain'
-      (netty/create-client
-=======
-                      heartbeats)
-
+                      handshake-timeout)
+        
         pipeline-builder
->>>>>>> 8c94cf33
         (fn [^ChannelPipeline pipeline]
           (doto pipeline
             (.addLast "http-client" (HttpClientCodec.))
