--- conflicted
+++ resolved
@@ -709,48 +709,6 @@
           (cond
 
             (not (.isHandshakeComplete handshaker))
-<<<<<<< HEAD
-            (-> (netty/wrap-future (.processHandshake handshaker ch msg))
-                (d/chain'
-                 (fn [_]
-                   (let [close-fn (fn [^CloseWebSocketFrame frame]
-                                    (if-not (.compareAndSet closing? false true)
-                                      (do
-                                        (netty/release frame)
-                                        false)
-                                      (do
-                                        (-> (.close handshaker ch frame)
-                                            netty/wrap-future
-                                            (d/chain' (fn [_] (netty/close ctx))))
-                                        true)))
-                         coerce-fn (http/websocket-message-coerce-fn
-                                    ch
-                                    pending-pings
-                                    close-fn)
-                         out (netty/sink ch false coerce-fn (fn [] @desc))]
-
-                     (s/on-closed out (fn [] (http/resolve-pings! pending-pings false)))
-
-                     (d/success! d
-                                 (doto
-                                     (s/splice out @in)
-                                   (reset-meta! {:aleph/channel ch})))
-
-                     (s/on-drained @in #(close-fn (CloseWebSocketFrame.))))))
-                (d/catch'
-                    (fn [ex]
-                      ;; handle handshake exception
-                      (d/error! d ex)
-                      (s/close! @in)
-                      (netty/close ctx)))
-                (d/finally'
-                  (fn []
-                    ;; cancel timeout if it was scheduled
-                    (when-let [^ScheduledFuture timeout-future @timeout-task]
-                      (.cancel timeout-future false)
-                      (reset! timeout-task nil))
-                    (netty/release msg))))
-=======
             (try
               ;; Here we rely on the HttpObjectAggregator being added
               ;; to the pipeline in advance, so there's no chance we
@@ -791,8 +749,11 @@
                 (s/close! @in)
                 (netty/close ctx))
               (finally
+                ;; cancel timeout if it was scheduled
+                (when-let [^ScheduledFuture timeout-future @timeout-task]
+                  (.cancel timeout-future false)
+                  (reset! timeout-task nil))
                 (netty/release msg)))
->>>>>>> bedc4686
 
             (instance? FullHttpResponse msg)
             (let [rsp ^FullHttpResponse msg
