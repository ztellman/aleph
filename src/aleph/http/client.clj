(ns aleph.http.client
  (:require
    [clojure.tools.logging :as log]
    [byte-streams :as bs]
    [manifold.deferred :as d]
    [manifold.stream :as s]
    [aleph.http.core :as http]
    [aleph.http.multipart :as multipart]
    [aleph.netty :as netty])
  (:import
    [java.io
     IOException]
    [java.net
     URI
     InetSocketAddress
     IDN
     URL]
    [io.netty.buffer
     ByteBuf]
    [io.netty.handler.codec.http
     HttpClientCodec
     DefaultHttpHeaders
     HttpHeaders
     HttpRequest
     HttpResponse
     HttpContent
     HttpUtil
     HttpHeaderNames
     LastHttpContent
     FullHttpResponse
     HttpObjectAggregator]
    [io.netty.channel
     Channel
     ChannelHandler ChannelHandlerContext
     ChannelPipeline]
<<<<<<< HEAD
    [io.netty.handler.stream ChunkedWriteHandler]
    [io.netty.handler.timeout
     IdleState
     IdleStateEvent]
    [io.netty.handler.codec.http FullHttpRequest]
=======
    [io.netty.handler.codec
     TooLongFrameException]
    [io.netty.handler.stream 
     ChunkedWriteHandler]
    [io.netty.handler.codec.http 
     FullHttpRequest]
>>>>>>> 0d09e312
    [io.netty.handler.codec.http.websocketx
     CloseWebSocketFrame
     PingWebSocketFrame
     PongWebSocketFrame
     TextWebSocketFrame
     BinaryWebSocketFrame
     WebSocketClientHandshaker
     WebSocketClientHandshakerFactory
     WebSocketFrame
     WebSocketFrameAggregator
     WebSocketVersion]
    [io.netty.handler.codec.http.websocketx.extensions.compression
     WebSocketClientCompressionHandler]
    [io.netty.handler.proxy
     ProxyConnectionEvent
     ProxyConnectException
     ProxyHandler
     HttpProxyHandler
     Socks4ProxyHandler
     Socks5ProxyHandler]
    [io.netty.handler.logging
     LoggingHandler
     LogLevel]
    [java.util.concurrent
     ConcurrentLinkedQueue]
    [java.util.concurrent.atomic
     AtomicInteger]
    [aleph.utils
     ProxyConnectionTimeoutException]))

(set! *unchecked-math* true)

;;;

(let [no-url (fn [req]
               (URI.
                 (name (or (:scheme req) :http))
                 nil
                 (some-> (or (:host req) (:server-name req)) IDN/toASCII)
                 (or (:port req) (:server-port req) -1)
                 nil
                 nil
                 nil))]

  (defn ^java.net.URI req->domain [req]
    (if-let [url (:url req)]
      (let [^URL uri (URL. url)]
        (URI.
          (.getProtocol uri)
          nil
          (IDN/toASCII (.getHost uri))
          (.getPort uri)
          nil
          nil
          nil))
      (no-url req))))

(defn raw-client-handler
  [response-stream buffer-capacity]
  (let [stream (atom nil)
        complete (atom nil)

        handle-response
        (fn [response complete body]
          (s/put! response-stream
            (http/netty-response->ring-response
              response
              complete
              body)))]

    (netty/channel-inbound-handler

      :exception-caught
      ([_ ctx ex]
        (when-not (instance? IOException ex)
          (log/warn ex "error in HTTP client")))

      :channel-inactive
      ([_ ctx]
        (when-let [s @stream]
          (s/close! s))
        (s/close! response-stream)
        (.fireChannelInactive ctx))

      :channel-read
      ([_ ctx msg]
        (cond

          (instance? HttpResponse msg)
          (let [rsp msg]

            (let [s (netty/buffered-source (netty/channel ctx) #(.readableBytes ^ByteBuf %) buffer-capacity)
                  c (d/deferred)]
              (reset! stream s)
              (reset! complete c)
              (s/on-closed s #(d/success! c true))
              (handle-response rsp c s)))

          (instance? HttpContent msg)
          (let [content (.content ^HttpContent msg)]
            (netty/put! (.channel ctx) @stream content)
            (when (instance? LastHttpContent msg)
              (d/success! @complete false)
              (s/close! @stream)))

          :else
          (.fireChannelRead ctx msg))))))

(defn client-handler
  [response-stream ^long buffer-capacity]
  (let [response (atom nil)
        buffer (atom [])
        buffer-size (AtomicInteger. 0)
        stream (atom nil)
        complete (atom nil)
        handle-response (fn [rsp complete body]
                          (s/put! response-stream
                            (http/netty-response->ring-response
                              rsp
                              complete
                              body)))]

    (netty/channel-inbound-handler

      :exception-caught
      ([_ ctx ex]
        (cond
          ; could happens when io.netty.handler.codec.http.HttpObjectAggregator
          ; is part of the pipeline
          (instance? TooLongFrameException ex)
          (s/put! response-stream ex)

          (not (instance? IOException ex))
          (log/warn ex "error in HTTP client")))

      :channel-inactive
      ([_ ctx]
        (when-let [s @stream]
          (s/close! s))
        (doseq [b @buffer]
          (netty/release b))
        (s/close! response-stream)
        (.fireChannelInactive ctx))

      :channel-read
      ([_ ctx msg]

        (cond

          ; happens when io.netty.handler.codec.http.HttpObjectAggregator is part of the pipeline
          (instance? FullHttpResponse msg)
          (let [^FullHttpResponse rsp msg
                content (.content rsp)
                c (d/deferred)
                s (netty/buffered-source (netty/channel ctx) #(alength ^bytes %) buffer-capacity)]
            (s/on-closed s #(d/success! c true))
            (s/put! s (netty/buf->array content))
            (netty/release content)
            (handle-response rsp c s)
            (s/close! s))

          (instance? HttpResponse msg)
          (let [rsp msg]
            (if (HttpUtil/isTransferEncodingChunked rsp)
              (let [s (netty/buffered-source (netty/channel ctx) #(alength ^bytes %) buffer-capacity)
                    c (d/deferred)]
                (reset! stream s)
                (reset! complete c)
                (s/on-closed s #(d/success! c true))
                (handle-response rsp c s))
              (reset! response rsp)))

          (instance? HttpContent msg)
          (let [content (.content ^HttpContent msg)]
            (if (instance? LastHttpContent msg)
              (do

                (if-let [s @stream]

                  (do
                    (s/put! s (netty/buf->array content))
                    (netty/release content)
                    (d/success! @complete false)
                    (s/close! s))

                  (let [bufs (conj @buffer content)
                        bytes (netty/bufs->array bufs)]
                    (doseq [b bufs]
                      (netty/release b))
                    (handle-response @response (d/success-deferred false) bytes)))

                (.set buffer-size 0)
                (reset! stream nil)
                (reset! buffer [])
                (reset! response nil))

              (if-let [s @stream]

                 ;; already have a stream going
                (do
                  (netty/put! (.channel ctx) s (netty/buf->array content))
                  (netty/release content))

                (let [len (.readableBytes ^ByteBuf content)]

                  (when-not (zero? len)
                    (swap! buffer conj content))

                  (let [size (.addAndGet buffer-size len)]

                     ;; buffer size exceeded, flush it as a stream
                    (when (< buffer-capacity size)
                      (let [bufs @buffer
                            c (d/deferred)
                            s (doto (netty/buffered-source (netty/channel ctx) #(alength ^bytes %) 16384)
                                (s/put! (netty/bufs->array bufs)))]

                        (doseq [b bufs]
                          (netty/release b))

                        (reset! buffer [])
                        (reset! stream s)
                        (reset! complete c)

                        (s/on-closed s #(d/success! c true))

                        (handle-response @response c s))))))))

          :else
          (.fireChannelRead ctx msg))))))

(defn non-tunnel-proxy? [{:keys [tunnel? user http-headers ssl?]
                          :as proxy-options}]
  (and (some? proxy-options)
    (not tunnel?)
    (not ssl?)
    (nil? user)
    (nil? http-headers)))

(defn http-proxy-headers [{:keys [http-headers keep-alive?]
                           :or {http-headers {}
                                keep-alive? true}}]
  (let [headers (DefaultHttpHeaders.)]
    (http/map->headers! headers http-headers)
    (when keep-alive?
      (.set headers "Proxy-Connection" "Keep-Alive"))
    headers))

;; `tunnel?` is set to `false` by default when not using `ssl?`
;; Following `curl` in both cases:
;;
;;  * `curl` uses separate option `--proxytunnel` flag to switch tunneling on
;;  * `curl` uses CONNECT when sending request to HTTPS destination through HTTP proxy
;;
;; Explicitly setting `tunnel?` to false when it's expected to use CONNECT
;; throws `IllegalArgumentException` to reduce the confusion
(defn http-proxy-handler
  [^InetSocketAddress address
   {:keys [user password http-headers tunnel? keep-alive? ssl?]
    :or {keep-alive? true}
    :as options}]
  (let [options' (assoc options :tunnel? (or tunnel? ssl?))]
    (when (and (nil? user) (some? password))
      (throw (IllegalArgumentException.
               "Could not setup http proxy with basic auth: 'user' is missing")))

    (when (and (some? user) (nil? password))
      (throw (IllegalArgumentException.
               "Could not setup http proxy with basic auth: 'password' is missing")))

    (when (and (false? tunnel?)
            (or (some? user)
              (some? http-headers)
              (true? ssl?)))
      (throw (IllegalArgumentException.
               (str "Proxy options given require sending CONNECT request, "
                 "but `tunnel?' option is set to 'false' explicitely. "
                 "Consider setting 'tunnel?' to 'true' or omit it at all"))))

    (if (non-tunnel-proxy? options')
      (netty/channel-outbound-handler
        :connect
        ([_ ctx remote-address local-address promise]
          (.connect ^ChannelHandlerContext ctx address local-address promise)))

      ;; this will send CONNECT request to the proxy server
      (let [headers (http-proxy-headers options')]
        (if (nil? user)
          (HttpProxyHandler. address headers)
          (HttpProxyHandler. address user password headers))))))

(defn proxy-handler [{:keys [host port protocol user password connection-timeout]
                      :or {protocol :http
                           connection-timeout 6e4}
                      :as options}]
  {:pre [(some? host)]}
  (let [port' (int (cond
                     (some? port) port
                     (= :http protocol) 80
                     (= :socks4 protocol) 1080
                     (= :socks5 protocol) 1080))
        proxy-address (InetSocketAddress. ^String host port')
        handler (case protocol
                  :http (http-proxy-handler proxy-address options)
                  :socks4 (if (some? user)
                            (Socks4ProxyHandler. proxy-address user)
                            (Socks4ProxyHandler. proxy-address))
                  :socks5 (if (some? user)
                            (Socks5ProxyHandler. proxy-address user password)
                            (Socks5ProxyHandler. proxy-address))
                  (throw
                    (IllegalArgumentException.
                      (format "Proxy protocol '%s' not supported. Use :http, :socks4 or socks5"
                        protocol))))]
    (when (instance? ProxyHandler handler)
      (.setConnectTimeoutMillis ^ProxyHandler handler connection-timeout))
    handler))

(defn pending-proxy-connection-handler [response-stream]
  (netty/channel-inbound-handler
    :exception-caught
    ([_ ctx cause]
      (if-not (instance? ProxyConnectException cause)
        (.fireExceptionCaught ^ChannelHandlerContext ctx cause)
        (do
          (s/put! response-stream (ProxyConnectionTimeoutException. cause))
          ;; client handler should take care of the rest
          (netty/close ctx))))

    :user-event-triggered
    ([this ctx evt]
      (when (instance? ProxyConnectionEvent evt)
        (.remove (.pipeline ctx) this))
      (.fireUserEventTriggered ^ChannelHandlerContext ctx evt))))

(defn coerce-log-level [level]
  (if (instance? LogLevel level)
    level
    (let [netty-level (case level
                        :trace LogLevel/TRACE
                        :debug LogLevel/DEBUG
                        :info LogLevel/INFO
                        :warn LogLevel/WARN
                        :error LogLevel/ERROR
                        nil)]
      (when (nil? netty-level)
        (throw (IllegalArgumentException.
                (str "unknown log level given: " level))))
      netty-level)))

(defn pipeline-builder
  [response-stream
   {:keys
    [pipeline-transform
     response-buffer-size
     max-initial-line-length
     max-header-size
     max-chunk-size
     raw-stream?
     proxy-options
     ssl?
     idle-timeout
     log-activity]
    :or
    {pipeline-transform identity
     response-buffer-size 65536
     max-initial-line-length 65536
     max-header-size 65536
     max-chunk-size 65536
     idle-timeout 0}}]
  (fn [^ChannelPipeline pipeline]
    (let [handler (if raw-stream?
                    (raw-client-handler response-stream response-buffer-size)
                    (client-handler response-stream response-buffer-size))
          logger (when (some? log-activity)
                   (LoggingHandler.
                    "aleph-client"
                    ^LogLevel (coerce-log-level log-activity)))]
      (doto pipeline
        (.addLast "http-client"
          (HttpClientCodec.
            max-initial-line-length
            max-header-size
            max-chunk-size
            false
            false))
        (.addLast "streamer" ^ChannelHandler (ChunkedWriteHandler.))
        (.addLast "handler" ^ChannelHandler handler)
        (http/attach-idle-handlers idle-timeout))
      (when (some? proxy-options)
        (let [proxy (proxy-handler (assoc proxy-options :ssl? ssl?))]
          (.addFirst pipeline "proxy" ^ChannelHandler proxy)
          ;; well, we need to wait before the proxy responded with
          ;; HTTP/1.1 200 Connection established
          ;; before sending any requests
          (when (instance? ProxyHandler proxy)
            (.addAfter pipeline
              "proxy"
              "pending-proxy-connection"
              ^ChannelHandler
              (pending-proxy-connection-handler response-stream)))))
      (when (some? logger)
        (.addFirst pipeline "activity-logger" logger))
      (pipeline-transform pipeline))))

(defn close-connection [f]
  (f
    {:method :get
     :url "http://example.com"
     ::close true}))

(defn http-connection
  [^InetSocketAddress remote-address
   ssl?
   {:keys [local-address
           raw-stream?
           bootstrap-transform
           name-resolver
           keep-alive?
           insecure?
           ssl-context
           response-buffer-size
           on-closed
           response-executor
           epoll?
           proxy-options]
    :or {bootstrap-transform identity
         keep-alive? true
         response-buffer-size 65536
         epoll? false
         name-resolver :default}
    :as options}]
  (let [responses (s/stream 1024 nil response-executor)
        requests (s/stream 1024 nil nil)
        host (.getHostName remote-address)
        port (.getPort remote-address)
        explicit-port? (and (pos? port) (not= port (if ssl? 443 80)))
        c (netty/create-client
            (pipeline-builder responses (assoc options :ssl? ssl?))
            (when ssl?
              (or ssl-context
                (if insecure?
                  (netty/insecure-ssl-client-context)
                  (netty/ssl-client-context))))
            bootstrap-transform
            remote-address
            local-address
            epoll?
            name-resolver)]
    (d/chain' c
      (fn [^Channel ch]

        (s/consume
          (fn [req]

            (try
              (let [proxy-options' (when (some? proxy-options)
                                     (assoc proxy-options :ssl? ssl?))
                    ^HttpRequest req' (http/ring-request->netty-request
                                        (if (non-tunnel-proxy? proxy-options')
                                          (assoc req :uri (:request-url req))
                                          req))]
                (when-not (.get (.headers req') "Host")
                  (.set (.headers req') HttpHeaderNames/HOST (str host (when explicit-port? (str ":" port)))))
                (when-not (.get (.headers req') "Connection")
                  (HttpUtil/setKeepAlive req' keep-alive?))
                (when (and (non-tunnel-proxy? proxy-options')
                        (get proxy-options :keep-alive? true)
                        (not (.get (.headers req') "Proxy-Connection")))
                  (.set (.headers req') "Proxy-Connection" "Keep-Alive"))

                (let [body (:body req)
                      parts (:multipart req)
                      multipart? (some? parts)
                      [req' body] (cond
                                    ;; RFC #7231 4.3.8. TRACE
                                    ;; A client MUST NOT send a message body...
                                    (= :trace (:request-method req))
                                    (do
                                      (when (or (some? body) multipart?)
                                        (log/warn "TRACE request body was omitted"))
                                      [req' nil])

                                    (not multipart?)
                                    [req' body]

                                    :else
                                    (multipart/encode-request req' parts))]

                  (when-let [save-message (get req :aleph/save-request-message)]
                    ;; debug purpose only
                    ;; note, that req' is effectively mutable, so
                    ;; it will "capture" all changes made during "send-message"
                    ;; execution
                    (reset! save-message req'))

                  (when-let [save-body (get req :aleph/save-request-body)]
                    ;; might be different in case we use :multipart
                    (reset! save-body body))

                  (netty/safe-execute ch
                    (http/send-message ch true ssl? req' body))))

              ;; this will usually happen because of a malformed request
              (catch Throwable e
                (s/put! responses (d/error-deferred e)))))
          requests)

        (s/on-closed responses
          (fn []
            (when on-closed (on-closed))
            (s/close! requests)))

        (let [t0 (System/nanoTime)]
          (fn [req]
            (if (contains? req ::close)
              (netty/wrap-future (netty/close ch))
              (let [raw-stream? (get req :raw-stream? raw-stream?)
                    rsp (locking ch
                          (s/put! requests req)
                          (s/take! responses ::closed))]
                (d/chain' rsp
                  (fn [rsp]
                    (cond
                      (instance? Throwable rsp)
                      (d/error-deferred rsp)

                      (identical? ::closed rsp)
                      (d/error-deferred
                        (ex-info
                          (format "connection was closed after %.3f seconds" (/ (- (System/nanoTime) t0) 1e9))
                          {:request req}))

                      raw-stream?
                      rsp

                      :else
                      (d/chain' rsp
                        (fn [rsp]
                          (let [body (:body rsp)]

                            ;; handle connection life-cycle
                            (when-not keep-alive?
                              (if (s/stream? body)
                                (s/on-closed body #(netty/close ch))
                                (netty/close ch)))

                            (assoc rsp
                              :body
                              (bs/to-input-stream body
                                {:buffer-size response-buffer-size}))))))))))))))))

;;;

(defn websocket-frame-size [^WebSocketFrame frame]
  (-> frame .content .readableBytes))

(defn ^WebSocketClientHandshaker websocket-handshaker [uri sub-protocols extensions? headers max-frame-payload]
  (WebSocketClientHandshakerFactory/newHandshaker
    uri
    WebSocketVersion/V13
    sub-protocols
    extensions?
    (doto (DefaultHttpHeaders.) (http/map->headers! headers))
    max-frame-payload))

(defn websocket-client-handler
  ([raw-stream?
    uri
    sub-protocols
    extensions?
    headers
    max-frame-payload]
   (websocket-client-handler raw-stream?
                             uri
                             sub-protocols
                             extensions?
                             headers
                             max-frame-payload
                             nil))
  ([raw-stream?
    uri
    sub-protocols
    extensions?
    headers
    max-frame-payload
    heartbeats]
   (let [d (d/deferred)
         in (atom nil)
         desc (atom {})
         ^ConcurrentLinkedQueue pending-pings (ConcurrentLinkedQueue.)
         handshaker (websocket-handshaker uri sub-protocols extensions? headers max-frame-payload)]

     [d

      (netty/channel-inbound-handler

       :exception-caught
       ([_ ctx ex]
        (when-not (d/error! d ex)
          (log/warn ex "error in websocket client"))
        (s/close! @in)
        (netty/close ctx))

       :channel-inactive
       ([_ ctx]
<<<<<<< HEAD
        (when (realized? d)
          (s/close! @d))
        (http/resolve-pings! pending-pings false)
        (.fireChannelInactive ctx))
=======
         (when (realized? d)
           ;; close only on success
           (d/chain' d s/close!))
         (.fireChannelInactive ctx))
>>>>>>> 0d09e312

       :channel-active
       ([_ ctx]
        (let [ch (.channel ctx)]
          (reset! in (netty/buffered-source ch (constantly 1) 16))
          (.handshake handshaker ch))
        (.fireChannelActive ctx))

       :user-event-triggered
       ([_ ctx evt]
        (if (and (instance? IdleStateEvent evt)
                 (= IdleState/ALL_IDLE (.state ^IdleStateEvent evt)))
          (when (d/realized? d)
            (http/handle-heartbeat ctx @d heartbeats))
          (.fireUserEventTriggered ctx evt)))

       :channel-read
       ([_ ctx msg]
<<<<<<< HEAD
        (try
          (let [ch (.channel ctx)]
            (cond

              (not (.isHandshakeComplete handshaker))
              (d/chain'
               (netty/wrap-future (.processHandshake handshaker ch msg))
               (fn [_]
                 (let [out (netty/sink ch false
                                       (http/websocket-message-coerce-fn ch pending-pings)
                                       (fn [] @desc))]

                   (s/on-closed out (fn [] (http/resolve-pings! pending-pings false)))

                   (d/success! d
                               (doto
                                   (s/splice out @in)
                                 (reset-meta! {:aleph/channel ch})))

                   (s/on-drained @in
                                 #(when (.isOpen ch)
                                    (d/chain'
                                     (netty/wrap-future (.close handshaker ch (CloseWebSocketFrame.)))
                                     (fn [_] (netty/close ctx))))))))

              (instance? FullHttpResponse msg)
              (let [rsp ^FullHttpResponse msg]
                (throw
                 (IllegalStateException.
                  (str "unexpected HTTP response, status: "
=======
         (try
           (let [ch (.channel ctx)]
             (cond

               (not (.isHandshakeComplete handshaker))
               (-> (netty/wrap-future (.processHandshake handshaker ch msg))
                   (d/chain'
                     (fn [_]
                       (let [out (netty/sink ch false
                                             (fn [c]
                                               (if (instance? CharSequence c)
                                                 (TextWebSocketFrame. (bs/to-string c))
                                                 (BinaryWebSocketFrame. (netty/to-byte-buf ctx c))))
                                             (fn [] @desc))]

                         (d/success! d
                                     (doto
                                       (s/splice out @in)
                                       (reset-meta! {:aleph/channel ch})))

                         (s/on-drained @in
                                       #(when (.isOpen ch)
                                          (d/chain'
                                            (netty/wrap-future (.close handshaker ch (CloseWebSocketFrame.)))
                                            (fn [_] (netty/close ctx))))))))
                   (d/catch'
                     (fn [ex]
                       ;; handle handshake exception
                       (d/error! d ex)
                       (s/close! @in)
                       (netty/close ctx))))

               (instance? FullHttpResponse msg)
               (let [rsp ^FullHttpResponse msg]
                 (throw
                   (IllegalStateException.
                     (str "unexpected HTTP response, status: "
>>>>>>> 0d09e312
                       (.status rsp)
                       ", body: '"
                       (bs/to-string (.content rsp))
                       "'"))))

              (instance? TextWebSocketFrame msg)
              (netty/put! ch @in (.text ^TextWebSocketFrame msg))

              (instance? BinaryWebSocketFrame msg)
              (let [frame (.content ^BinaryWebSocketFrame msg)]
                (netty/put! ch @in
                            (if raw-stream?
                              (netty/acquire frame)
                              (netty/buf->array frame))))

              (instance? PongWebSocketFrame msg)
              (http/resolve-pings! pending-pings true)

              (instance? PingWebSocketFrame msg)
              (let [frame (.content ^PingWebSocketFrame msg)]
                (netty/write-and-flush  ch (PongWebSocketFrame. (netty/acquire frame))))

              (instance? CloseWebSocketFrame msg)
              (let [frame ^CloseWebSocketFrame msg]
                (when (realized? d)
                  (swap! desc assoc
                         :websocket-close-code (.statusCode frame)
                         :websocket-close-msg (.reasonText frame)))
                (netty/close ctx))

              :else
              (.fireChannelRead ctx msg)))
          (finally
            (netty/release msg)))))])))

(defn websocket-connection
  [uri
   {:keys [raw-stream?
           insecure?
           ssl-context
           headers
           local-address
           bootstrap-transform
           pipeline-transform
           epoll?
           sub-protocols
           extensions?
           max-frame-payload
           max-frame-size
           compression?
           heartbeats]
    :or {bootstrap-transform identity
         pipeline-transform identity
         raw-stream? false
         epoll? false
         sub-protocols nil
         extensions? false
         max-frame-payload 65536
         max-frame-size 1048576
         compression? false}}]
  (let [uri (URI. uri)
        scheme (.getScheme uri)
        _ (assert (#{"ws" "wss"} scheme) "scheme must be one of 'ws' or 'wss'")
        ssl? (= "wss" scheme)
        heartbeats (when (some? heartbeats)
                     (merge
                      {:send-after-idle 3e4
                       :payload nil
                       :timeout nil}
                      heartbeats))
        [s handler] (websocket-client-handler
                      raw-stream?
                      uri
                      sub-protocols
                      extensions?
                      headers
                      max-frame-payload
                      heartbeats)]
    (d/chain'
      (netty/create-client
        (fn [^ChannelPipeline pipeline]
          (doto pipeline
            (.addLast "http-client" (HttpClientCodec.))
            (.addLast "aggregator" (HttpObjectAggregator. 16384))
            (.addLast "websocket-frame-aggregator" (WebSocketFrameAggregator. max-frame-size))
            (#(when compression?
                (.addLast ^ChannelPipeline %
                          "websocket-deflater"
                          WebSocketClientCompressionHandler/INSTANCE)))
            (http/attach-heartbeats-handler heartbeats)
            (.addLast "handler" ^ChannelHandler handler)
            pipeline-transform))
        (when ssl?
          (or ssl-context
            (if insecure?
              (netty/insecure-ssl-client-context)
              (netty/ssl-client-context))))
        bootstrap-transform
        (InetSocketAddress.
          (.getHost uri)
          (int
            (if (neg? (.getPort uri))
              (if ssl? 443 80)
              (.getPort uri))))
        local-address
        epoll?)
      (fn [_]
        s))))<|MERGE_RESOLUTION|>--- conflicted
+++ resolved
@@ -33,20 +33,15 @@
      Channel
      ChannelHandler ChannelHandlerContext
      ChannelPipeline]
-<<<<<<< HEAD
-    [io.netty.handler.stream ChunkedWriteHandler]
+    [io.netty.handler.codec
+     TooLongFrameException]
     [io.netty.handler.timeout
      IdleState
      IdleStateEvent]
-    [io.netty.handler.codec.http FullHttpRequest]
-=======
-    [io.netty.handler.codec
-     TooLongFrameException]
-    [io.netty.handler.stream 
+    [io.netty.handler.stream
      ChunkedWriteHandler]
-    [io.netty.handler.codec.http 
+    [io.netty.handler.codec.http
      FullHttpRequest]
->>>>>>> 0d09e312
     [io.netty.handler.codec.http.websocketx
      CloseWebSocketFrame
      PingWebSocketFrame
@@ -653,17 +648,11 @@
 
        :channel-inactive
        ([_ ctx]
-<<<<<<< HEAD
         (when (realized? d)
-          (s/close! @d))
+          ;; close only on success
+          (d/chain' d s/close!))
         (http/resolve-pings! pending-pings false)
         (.fireChannelInactive ctx))
-=======
-         (when (realized? d)
-           ;; close only on success
-           (d/chain' d s/close!))
-         (.fireChannelInactive ctx))
->>>>>>> 0d09e312
 
        :channel-active
        ([_ ctx]
@@ -682,76 +671,42 @@
 
        :channel-read
        ([_ ctx msg]
-<<<<<<< HEAD
         (try
           (let [ch (.channel ctx)]
             (cond
 
               (not (.isHandshakeComplete handshaker))
-              (d/chain'
-               (netty/wrap-future (.processHandshake handshaker ch msg))
-               (fn [_]
-                 (let [out (netty/sink ch false
-                                       (http/websocket-message-coerce-fn ch pending-pings)
-                                       (fn [] @desc))]
-
-                   (s/on-closed out (fn [] (http/resolve-pings! pending-pings false)))
-
-                   (d/success! d
-                               (doto
-                                   (s/splice out @in)
-                                 (reset-meta! {:aleph/channel ch})))
-
-                   (s/on-drained @in
-                                 #(when (.isOpen ch)
-                                    (d/chain'
-                                     (netty/wrap-future (.close handshaker ch (CloseWebSocketFrame.)))
-                                     (fn [_] (netty/close ctx))))))))
+              (-> (netty/wrap-future (.processHandshake handshaker ch msg))
+                  (d/chain'
+                   (fn [_]
+                     (let [out (netty/sink ch false
+                                           (http/websocket-message-coerce-fn ch pending-pings)
+                                           (fn [] @desc))]
+
+                       (s/on-closed out (fn [] (http/resolve-pings! pending-pings false)))
+
+                       (d/success! d
+                                   (doto
+                                       (s/splice out @in)
+                                     (reset-meta! {:aleph/channel ch})))
+
+                       (s/on-drained @in
+                                     #(when (.isOpen ch)
+                                        (d/chain'
+                                         (netty/wrap-future (.close handshaker ch (CloseWebSocketFrame.)))
+                                         (fn [_] (netty/close ctx))))))))
+                  (d/catch'
+                      (fn [ex]
+                        ;; handle handshake exception
+                        (d/error! d ex)
+                        (s/close! @in)
+                        (netty/close ctx))))
 
               (instance? FullHttpResponse msg)
               (let [rsp ^FullHttpResponse msg]
                 (throw
                  (IllegalStateException.
                   (str "unexpected HTTP response, status: "
-=======
-         (try
-           (let [ch (.channel ctx)]
-             (cond
-
-               (not (.isHandshakeComplete handshaker))
-               (-> (netty/wrap-future (.processHandshake handshaker ch msg))
-                   (d/chain'
-                     (fn [_]
-                       (let [out (netty/sink ch false
-                                             (fn [c]
-                                               (if (instance? CharSequence c)
-                                                 (TextWebSocketFrame. (bs/to-string c))
-                                                 (BinaryWebSocketFrame. (netty/to-byte-buf ctx c))))
-                                             (fn [] @desc))]
-
-                         (d/success! d
-                                     (doto
-                                       (s/splice out @in)
-                                       (reset-meta! {:aleph/channel ch})))
-
-                         (s/on-drained @in
-                                       #(when (.isOpen ch)
-                                          (d/chain'
-                                            (netty/wrap-future (.close handshaker ch (CloseWebSocketFrame.)))
-                                            (fn [_] (netty/close ctx))))))))
-                   (d/catch'
-                     (fn [ex]
-                       ;; handle handshake exception
-                       (d/error! d ex)
-                       (s/close! @in)
-                       (netty/close ctx))))
-
-               (instance? FullHttpResponse msg)
-               (let [rsp ^FullHttpResponse msg]
-                 (throw
-                   (IllegalStateException.
-                     (str "unexpected HTTP response, status: "
->>>>>>> 0d09e312
                        (.status rsp)
                        ", body: '"
                        (bs/to-string (.content rsp))
