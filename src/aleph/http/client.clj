(ns aleph.http.client
  (:require
    [clojure.tools.logging :as log]
    [byte-streams :as bs]
    [manifold.deferred :as d]
    [manifold.stream :as s]
    [aleph.http.core :as http]
    [aleph.http.multipart :as multipart]
    [aleph.netty :as netty])
  (:import
    [java.io
     IOException]
    [java.net
     URI
     InetSocketAddress
     IDN
     URL]
    [io.netty.buffer
     ByteBuf]
    [io.netty.handler.codec.http
     HttpClientCodec
     DefaultHttpHeaders
     HttpHeaders
     HttpRequest
     HttpResponse
     HttpContent
     LastHttpContent
     FullHttpResponse
     HttpObjectAggregator]
    [io.netty.channel
     Channel
     ChannelHandler ChannelHandlerContext
     ChannelPipeline
     VoidChannelPromise]
    [io.netty.handler.codec.http.websocketx
     CloseWebSocketFrame
     PingWebSocketFrame
     PongWebSocketFrame
     TextWebSocketFrame
     BinaryWebSocketFrame
     WebSocketClientHandshaker
     WebSocketClientHandshakerFactory
     WebSocketFrame
     WebSocketFrameAggregator
     WebSocketVersion]
    [io.netty.handler.codec.http.websocketx.extensions.compression
     WebSocketClientCompressionHandler]
    [io.netty.handler.proxy
     ProxyConnectionEvent
     ProxyConnectException
     ProxyHandler
     HttpProxyHandler
     Socks4ProxyHandler
     Socks5ProxyHandler]
    [java.util.concurrent
     ConcurrentLinkedQueue]
    [java.util.concurrent.atomic
     AtomicInteger]
    [aleph.utils
     ProxyConnectionTimeoutException]))

(set! *unchecked-math* true)

;;;

(let [no-url (fn [req]
               (URI.
                 (name (or (:scheme req) :http))
                 nil
                 (some-> (or (:host req) (:server-name req)) IDN/toASCII)
                 (or (:port req) (:server-port req) -1)
                 nil
                 nil
                 nil))]

  (defn ^java.net.URI req->domain [req]
    (if-let [url (:url req)]
      (let [^URL uri (URL. url)]
        (URI.
          (.getProtocol uri)
          nil
          (IDN/toASCII (.getHost uri))
          (.getPort uri)
          nil
          nil
          nil))
      (no-url req))))

(defn raw-client-handler
  [response-stream buffer-capacity]
  (let [stream (atom nil)
        complete (atom nil)

        handle-response
        (fn [response complete body]
          (s/put! response-stream
            (http/netty-response->ring-response
              response
              complete
              body)))]

    (netty/channel-handler

      :exception-caught
      ([_ ctx ex]
        (when-not (instance? IOException ex)
          (log/warn ex "error in HTTP client")))

      :channel-inactive
      ([_ ctx]
        (when-let [s @stream]
          (s/close! s))
        (s/close! response-stream)
        (.fireChannelInactive ctx))

      :channel-read
      ([_ ctx msg]
        (cond

          (instance? HttpResponse msg)
          (let [rsp msg]

            (let [s (netty/buffered-source (netty/channel ctx) #(.readableBytes ^ByteBuf %) buffer-capacity)
                  c (d/deferred)]
              (reset! stream s)
              (reset! complete c)
              (s/on-closed s #(d/success! c true))
              (handle-response rsp c s)))

          (instance? HttpContent msg)
          (let [content (.content ^HttpContent msg)]
            (netty/put! (.channel ctx) @stream content)
            (when (instance? LastHttpContent msg)
              (d/success! @complete false)
              (s/close! @stream)))

          :else
          (.fireChannelRead ctx msg))))))

(defn client-handler
  [response-stream ^long buffer-capacity]
  (let [response (atom nil)
        buffer (atom [])
        buffer-size (AtomicInteger. 0)
        stream (atom nil)
        complete (atom nil)
        handle-response (fn [rsp complete body]
                          (s/put! response-stream
                            (http/netty-response->ring-response
                              rsp
                              complete
                              body)))]

    (netty/channel-handler

      :exception-caught
      ([_ ctx ex]
        (when-not (instance? IOException ex)
          (log/warn ex "error in HTTP client")))

      :channel-inactive
      ([_ ctx]
        (when-let [s @stream]
          (s/close! s))
        (doseq [b @buffer]
          (netty/release b))
        (s/close! response-stream)
        (.fireChannelInactive ctx))

      :channel-read
      ([_ ctx msg]

        (cond

          (instance? HttpResponse msg)
          (let [rsp msg]
            (if (HttpHeaders/isTransferEncodingChunked rsp)
              (let [s (netty/buffered-source (netty/channel ctx) #(alength ^bytes %) buffer-capacity)
                    c (d/deferred)]
                (reset! stream s)
                (reset! complete c)
                (s/on-closed s #(d/success! c true))
                (handle-response rsp c s))
              (reset! response rsp)))

          (instance? HttpContent msg)
          (let [content (.content ^HttpContent msg)]
            (if (instance? LastHttpContent msg)
              (do

                (if-let [s @stream]

                  (do
                    (s/put! s (netty/buf->array content))
                    (netty/release content)
                    (d/success! @complete false)
                    (s/close! s))

                  (let [bufs (conj @buffer content)
                        bytes (netty/bufs->array bufs)]
                    (doseq [b bufs]
                      (netty/release b))
                    (handle-response @response (d/success-deferred false) bytes)))

                (.set buffer-size 0)
                (reset! stream nil)
                (reset! buffer [])
                (reset! response nil))

              (if-let [s @stream]

                 ;; already have a stream going
                (do
                  (netty/put! (.channel ctx) s (netty/buf->array content))
                  (netty/release content))

                (let [len (.readableBytes ^ByteBuf content)]

                  (when-not (zero? len)
                    (swap! buffer conj content))

                  (let [size (.addAndGet buffer-size len)]

                     ;; buffer size exceeded, flush it as a stream
                    (when (< buffer-capacity size)
                      (let [bufs @buffer
                            c (d/deferred)
                            s (doto (netty/buffered-source (netty/channel ctx) #(alength ^bytes %) 16384)
                                (s/put! (netty/bufs->array bufs)))]

                        (doseq [b bufs]
                          (netty/release b))

                        (reset! buffer [])
                        (reset! stream s)
                        (reset! complete c)

                        (s/on-closed s #(d/success! c true))

                        (handle-response @response c s))))))))

          :else
          (.fireChannelRead ctx msg))))))

(defn non-tunnel-proxy? [{:keys [tunnel? user http-headers ssl?]
                          :as proxy-options}]
  (and (some? proxy-options)
    (not tunnel?)
    (not ssl?)
    (nil? user)
    (nil? http-headers)))

(defn http-proxy-headers [{:keys [http-headers keep-alive?]
                           :or {http-headers {}
                                keep-alive? true}}]
  (let [headers (DefaultHttpHeaders.)]
    (http/map->headers! headers http-headers)
    (when keep-alive?
      (.set headers "Proxy-Connection" "Keep-Alive"))
    headers))

;; `tunnel?` is set to `false` by default when not using `ssl?`
;; Following `curl` in both cases:
;;
;;  * `curl` uses separate option `--proxytunnel` flag to switch tunneling on
;;  * `curl` uses CONNECT when sending request to HTTPS destination through HTTP proxy
;;
;; Explicitily setting `tunnel?` to false when it's expected to use CONNECT
;; throws `IllegalArgumentException` to reduce the confusion
(defn http-proxy-handler
  [^InetSocketAddress address
   {:keys [user password http-headers tunnel? keep-alive? ssl?]
    :or {keep-alive? true}
    :as options}]
  (let [options' (assoc options :tunnel? (or tunnel? ssl?))]
    (when (and (nil? user) (some? password))
      (throw (IllegalArgumentException.
               "Could not setup http proxy with basic auth: 'user' is missing")))

    (when (and (some? user) (nil? password))
      (throw (IllegalArgumentException.
               "Could not setup http proxy with basic auth: 'password' is missing")))

    (when (and (false? tunnel?)
            (or (some? user)
              (some? http-headers)
              (true? ssl?)))
      (throw (IllegalArgumentException.
               (str "Proxy options given require sending CONNECT request, "
                 "but `tunnel?' option is set to 'false' explicitely. "
                 "Consider setting 'tunnel?' to 'true' or omit it at all"))))

    (if (non-tunnel-proxy? options')
      (netty/channel-handler
        :connect
        ([_ ctx remote-address local-address promise]
          (.connect ^ChannelHandlerContext ctx address local-address promise)))

      ;; this will send CONNECT request to the proxy server
      (let [headers (http-proxy-headers options')]
        (if (nil? user)
          (HttpProxyHandler. address headers)
          (HttpProxyHandler. address user password headers))))))

(defn proxy-handler [{:keys [host port protocol user password connection-timeout]
                      :or {protocol :http
                           connection-timeout 6e4}
                      :as options}]
  {:pre [(some? host)]}
  (let [port' (int (cond
                     (some? port) port
                     (= :http protocol) 80
                     (= :socks4 protocol) 1080
                     (= :socks5 protocol) 1080))
        proxy-address (InetSocketAddress. ^String host port')
        handler (case protocol
                  :http (http-proxy-handler proxy-address options)
                  :socks4 (if (some? user)
                            (Socks4ProxyHandler. proxy-address user)
                            (Socks4ProxyHandler. proxy-address))
                  :socks5 (if (some? user)
                            (Socks5ProxyHandler. proxy-address user password)
                            (Socks5ProxyHandler. proxy-address))
                  (throw
                    (IllegalArgumentException.
                      (format "Proxy protocol '%s' not supported. Use :http, :socks4 or socks5"
                        protocol))))]
    (when (instance? ProxyHandler handler)
      (.setConnectTimeoutMillis ^ProxyHandler handler connection-timeout))
    handler))

(defn pending-proxy-connection-handler [response-stream]
  (netty/channel-handler
    :exception-caught
    ([_ ctx cause]
      (if-not (instance? ProxyConnectException cause)
        (.fireExceptionCaught ^ChannelHandlerContext ctx cause)
        (do
          (s/put! response-stream (ProxyConnectionTimeoutException. cause))
          ;; client handler should take care of the rest
          (netty/close ctx))))

    :write
    ([_ ctx msg promise]
      (if-not (instance? VoidChannelPromise promise)
        (.write ^ChannelHandlerContext ctx msg promise)
        ;; note that we ignore promise from params on purpose
        ;; `netty/write` executes all writes with VoidChannelPromise
        ;; which forces PendingWritesQueue to fail with IllegalStateException
        ;; (as it does not support void promise) and the error will be
        ;; lost down the road as we never check if the write succeeded
        (.write ^ChannelHandlerContext ctx msg)))

    :user-event-triggered
    ([this ctx evt]
      (when (instance? ProxyConnectionEvent evt)
        (.remove (.pipeline ctx) this))
      (.fireUserEventTriggered ^ChannelHandlerContext ctx evt))))

(defn pipeline-builder
  [response-stream
   {:keys
    [pipeline-transform
     response-buffer-size
     max-initial-line-length
     max-header-size
     max-chunk-size
     raw-stream?
     proxy-options
     ssl?]
    :or
    {pipeline-transform identity
     response-buffer-size 65536
     max-initial-line-length 65536
     max-header-size 65536
     max-chunk-size 65536}}]
  (fn [^ChannelPipeline pipeline]
    (let [handler (if raw-stream?
                    (raw-client-handler response-stream response-buffer-size)
                    (client-handler response-stream response-buffer-size))]
      (doto pipeline
        (.addLast "http-client"
          (HttpClientCodec.
            max-initial-line-length
            max-header-size
            max-chunk-size
            false
            false))
        (.addLast "handler" ^ChannelHandler handler))
      (when (some? proxy-options)
        (let [proxy (proxy-handler (assoc proxy-options :ssl? ssl?))]
          (.addFirst pipeline "proxy" ^ChannelHandler proxy)
          ;; well, we need to wait before the proxy responded with
          ;; HTTP/1.1 200 Connection established
          ;; before sending any requests
          (when (instance? ProxyHandler proxy)
            (.addAfter pipeline
              "proxy"
              "pending-proxy-connection"
              ^ChannelHandler
              (pending-proxy-connection-handler response-stream)))))
      (pipeline-transform pipeline))))

(defn close-connection [f]
  (f
    {:method :get
     :url "http://example.com"
     ::close true}))

(defn http-connection
  [^InetSocketAddress remote-address
   ssl?
   {:keys [local-address
           raw-stream?
           bootstrap-transform
           name-resolver
           keep-alive?
           insecure?
           ssl-context
           response-buffer-size
           on-closed
           response-executor
           epoll?
           proxy-options]
    :or {bootstrap-transform identity
         keep-alive? true
         response-buffer-size 65536
         epoll? false
         name-resolver :default}
    :as options}]
  (let [responses (s/stream 1024 nil response-executor)
        requests (s/stream 1024 nil nil)
        host (.getHostName remote-address)
        port (.getPort remote-address)
        explicit-port? (and (pos? port) (not= port (if ssl? 443 80)))
        c (netty/create-client
            (pipeline-builder responses (assoc options :ssl? ssl?))
            (when ssl?
              (or ssl-context
                (if insecure?
                  (netty/insecure-ssl-client-context)
                  (netty/ssl-client-context))))
            bootstrap-transform
            remote-address
            local-address
            epoll?
            name-resolver)]
    (d/chain' c
      (fn [^Channel ch]

        (s/consume
          (fn [req]

            (try
              (let [proxy-options' (when (some? proxy-options)
                                     (assoc proxy-options :ssl? ssl?))
                    ^HttpRequest req' (http/ring-request->netty-request
                                        (if (non-tunnel-proxy? proxy-options')
                                          (assoc req :uri (:request-url req))
                                          req))]
                (when-not (.get (.headers req') "Host")
                  (HttpHeaders/setHost req' (str host (when explicit-port? (str ":" port)))))
                (when-not (.get (.headers req') "Connection")
                  (HttpHeaders/setKeepAlive req' keep-alive?))
                (when (and (non-tunnel-proxy? proxy-options')
                        (get proxy-options :keep-alive? true)
                        (not (.get (.headers req') "Proxy-Connection")))
                  (.set (.headers req') "Proxy-Connection" "Keep-Alive"))

                (let [body (if-let [parts (get req :multipart)]
                             (let [boundary (multipart/boundary)
                                   content-type (str "multipart/form-data; boundary=" boundary)]
                               (HttpHeaders/setHeader req' "Content-Type" content-type)
                               (multipart/encode-body boundary parts))
                             (get req :body))]
                  (netty/safe-execute ch
                    (http/send-message ch true ssl? req' body))))

              ;; this will usually happen because of a malformed request
              (catch Throwable e
                (s/put! responses (d/error-deferred e)))))
          requests)

        (s/on-closed responses
          (fn []
            (when on-closed (on-closed))
            (s/close! requests)))

        (let [t0 (System/nanoTime)]
          (fn [req]
            (if (contains? req ::close)
              (netty/wrap-future (netty/close ch))
              (let [raw-stream? (get req :raw-stream? raw-stream?)
                    rsp (locking ch
                          (s/put! requests req)
                          (s/take! responses ::closed))]
                (d/chain' rsp
                  (fn [rsp]
                    (cond
                      (instance? Throwable rsp)
                      (d/error-deferred rsp)

                      (identical? ::closed rsp)
                      (d/error-deferred
                        (ex-info
                          (format "connection was closed after %.3f seconds" (/ (- (System/nanoTime) t0) 1e9))
                          {:request req}))

                      raw-stream?
                      rsp

                      :else
                      (d/chain' rsp
                        (fn [rsp]
                          (let [body (:body rsp)]

                            ;; handle connection life-cycle
                            (when-not keep-alive?
                              (if (s/stream? body)
                                (s/on-closed body #(netty/close ch))
                                (netty/close ch)))

                            (assoc rsp
                              :body
                              (bs/to-input-stream body
                                {:buffer-size response-buffer-size}))))))))))))))))

;;;

(defn websocket-frame-size [^WebSocketFrame frame]
  (-> frame .content .readableBytes))

(defn ^WebSocketClientHandshaker websocket-handshaker [uri sub-protocols extensions? headers max-frame-payload]
  (WebSocketClientHandshakerFactory/newHandshaker
    uri
    WebSocketVersion/V13
    sub-protocols
    extensions?
    (doto (DefaultHttpHeaders.) (http/map->headers! headers))
    max-frame-payload))

(defn websocket-client-handler [raw-stream? uri sub-protocols extensions? headers max-frame-payload]
  (let [d (d/deferred)
        in (atom nil)
        desc (atom {})
        ^ConcurrentLinkedQueue pending-pings (ConcurrentLinkedQueue.)
        handshaker (websocket-handshaker uri sub-protocols extensions? headers max-frame-payload)]

    [d

     (netty/channel-handler

       :exception-caught
       ([_ ctx ex]
         (when-not (d/error! d ex)
           (log/warn ex "error in websocket client"))
         (s/close! @in)
         (netty/close ctx))

       :channel-inactive
       ([_ ctx]
         (when (realized? d)
           (s/close! @d))
<<<<<<< HEAD
         (http/resolve-pings! pending-pings false))
=======
         (.fireChannelInactive ctx))
>>>>>>> 63ef5279

       :channel-active
       ([_ ctx]
         (let [ch (.channel ctx)]
           (reset! in (netty/buffered-source ch (constantly 1) 16))
           (.handshake handshaker ch))
         (.fireChannelActive ctx))

       :channel-read
       ([_ ctx msg]
         (try
           (let [ch (.channel ctx)]
             (cond

               (not (.isHandshakeComplete handshaker))
               (do
                 (.finishHandshake handshaker ch msg)
                 (let [out (netty/sink ch false
                             (http/websocket-message-coerce-fn ch pending-pings)
                             (fn [] @desc))]

                   (s/on-closed out (fn [] (http/resolve-pings! pending-pings false)))

                   (d/success! d
                     (doto
                       (s/splice out @in)
                       (reset-meta! {:aleph/channel ch})))

                   (s/on-drained @in
                     #(d/chain' (.writeAndFlush ch (CloseWebSocketFrame.))
                        netty/wrap-future
                        (fn [_] (netty/close ctx))))))

               (instance? FullHttpResponse msg)
               (let [rsp ^FullHttpResponse msg]
                 (throw
                   (IllegalStateException.
                     (str "unexpected HTTP response, status: "
                       (.getStatus rsp)
                       ", body: '"
                       (bs/to-string (.content rsp))
                       "'"))))

               (instance? TextWebSocketFrame msg)
               (netty/put! ch @in (.text ^TextWebSocketFrame msg))

               (instance? BinaryWebSocketFrame msg)
               (let [frame (.content ^BinaryWebSocketFrame msg)]
                 (netty/put! ch @in
                   (if raw-stream?
                     (netty/acquire frame)
                     (netty/buf->array frame))))

               (instance? PongWebSocketFrame msg)
               (http/resolve-pings! pending-pings true)

               (instance? PingWebSocketFrame msg)
               (let [frame (.content ^PingWebSocketFrame msg)]
                 (.writeAndFlush ch (PongWebSocketFrame. (netty/acquire frame))))

               (instance? CloseWebSocketFrame msg)
               (let [frame ^CloseWebSocketFrame msg]
                 (when (realized? d)
                   (swap! desc assoc
                     :websocket-close-code (.statusCode frame)
                     :websocket-close-msg (.reasonText frame)))
                 (netty/close ctx))

               :else
               (.fireChannelRead ctx msg)))
           (finally
             (netty/release msg)))))]))

(defn websocket-connection
  [uri
   {:keys [raw-stream?
           insecure?
           headers
           local-address
           bootstrap-transform
           pipeline-transform
           epoll?
           sub-protocols
           extensions?
           max-frame-payload
           max-frame-size
           compression?]
    :or {bootstrap-transform identity
         pipeline-transform identity
         raw-stream? false
         epoll? false
         sub-protocols nil
         extensions? false
         max-frame-payload 65536
         max-frame-size 1048576
         compression? false}}]
  (let [uri (URI. uri)
        scheme (.getScheme uri)
        _ (assert (#{"ws" "wss"} scheme) "scheme must be one of 'ws' or 'wss'")
        ssl? (= "wss" scheme)
        [s handler] (websocket-client-handler
                      raw-stream?
                      uri
                      sub-protocols
                      extensions?
                      headers
                      max-frame-payload)]
    (d/chain'
      (netty/create-client
        (fn [^ChannelPipeline pipeline]
          (doto pipeline
            (.addLast "http-client" (HttpClientCodec.))
            (.addLast "aggregator" (HttpObjectAggregator. 16384))
            (.addLast "websocket-frame-aggregator" (WebSocketFrameAggregator. max-frame-size))
            (#(when compression?
                (.addLast ^ChannelPipeline %
                          "websocket-deflater"
                          WebSocketClientCompressionHandler/INSTANCE)))
            (.addLast "handler" ^ChannelHandler handler)
            pipeline-transform))
        (when ssl?
          (if insecure?
            (netty/insecure-ssl-client-context)
            (netty/ssl-client-context)))
        bootstrap-transform
        (InetSocketAddress.
          (.getHost uri)
          (int
            (if (neg? (.getPort uri))
              (if ssl? 443 80)
              (.getPort uri))))
        local-address
        epoll?)
      (fn [_]
        s))))<|MERGE_RESOLUTION|>--- conflicted
+++ resolved
@@ -561,11 +561,8 @@
        ([_ ctx]
          (when (realized? d)
            (s/close! @d))
-<<<<<<< HEAD
-         (http/resolve-pings! pending-pings false))
-=======
+         (http/resolve-pings! pending-pings false)
          (.fireChannelInactive ctx))
->>>>>>> 63ef5279
 
        :channel-active
        ([_ ctx]
