(ns aleph.http.client
  (:require
    [clojure.tools.logging :as log]
    [byte-streams :as bs]
    [manifold.deferred :as d]
    [manifold.stream :as s]
    [aleph.http.core :as http]
    [aleph.http.multipart :as multipart]
    [aleph.netty :as netty])
  (:import
    [java.io
     IOException]
    [java.net
     URI
     InetSocketAddress
     IDN
     URL]
    [io.netty.buffer
     ByteBuf]
    [io.netty.handler.codec.http
     HttpClientCodec
     DefaultHttpHeaders
     HttpHeaders
     HttpRequest
     HttpResponse
     HttpContent
     LastHttpContent
     FullHttpResponse
     HttpObjectAggregator]
    [io.netty.channel
     Channel
     ChannelHandler ChannelHandlerContext
     ChannelPipeline]
    [io.netty.handler.codec.http.websocketx
     CloseWebSocketFrame
     PingWebSocketFrame
     PongWebSocketFrame
     TextWebSocketFrame
     BinaryWebSocketFrame
     WebSocketClientHandshaker
     WebSocketClientHandshakerFactory
     WebSocketFrame
     WebSocketFrameAggregator
     WebSocketVersion]
    [io.netty.handler.codec.http.websocketx.extensions.compression
     WebSocketClientCompressionHandler]
    [io.netty.handler.proxy
     ProxyConnectionEvent
     ProxyConnectException
     ProxyHandler
     HttpProxyHandler
     Socks4ProxyHandler
     Socks5ProxyHandler]
    [java.util.concurrent
     ConcurrentLinkedQueue]
    [java.util.concurrent.atomic
     AtomicInteger]
    [aleph.utils
     ProxyConnectionTimeoutException]))

(set! *unchecked-math* true)

;;;

(let [no-url (fn [req]
               (URI.
                 (name (or (:scheme req) :http))
                 nil
                 (some-> (or (:host req) (:server-name req)) IDN/toASCII)
                 (or (:port req) (:server-port req) -1)
                 nil
                 nil
                 nil))]

  (defn ^java.net.URI req->domain [req]
    (if-let [url (:url req)]
      (let [^URL uri (URL. url)]
        (URI.
          (.getProtocol uri)
          nil
          (IDN/toASCII (.getHost uri))
          (.getPort uri)
          nil
          nil
          nil))
      (no-url req))))

(defn raw-client-handler
  [response-stream buffer-capacity]
  (let [stream (atom nil)
        complete (atom nil)

        handle-response
        (fn [response complete body]
          (s/put! response-stream
            (http/netty-response->ring-response
              response
              complete
              body)))]

    (netty/channel-handler

      :exception-caught
      ([_ ctx ex]
        (when-not (instance? IOException ex)
          (log/warn ex "error in HTTP client")))

      :channel-inactive
      ([_ ctx]
        (when-let [s @stream]
          (s/close! s))
        (s/close! response-stream)
        (.fireChannelInactive ctx))

      :channel-read
      ([_ ctx msg]
        (cond

          (instance? HttpResponse msg)
          (let [rsp msg]

            (let [s (netty/buffered-source (netty/channel ctx) #(.readableBytes ^ByteBuf %) buffer-capacity)
                  c (d/deferred)]
              (reset! stream s)
              (reset! complete c)
              (s/on-closed s #(d/success! c true))
              (handle-response rsp c s)))

          (instance? HttpContent msg)
          (let [content (.content ^HttpContent msg)]
            (netty/put! (.channel ctx) @stream content)
            (when (instance? LastHttpContent msg)
              (d/success! @complete false)
              (s/close! @stream)))

          :else
          (.fireChannelRead ctx msg))))))

(defn client-handler
  [response-stream ^long buffer-capacity]
  (let [response (atom nil)
        buffer (atom [])
        buffer-size (AtomicInteger. 0)
        stream (atom nil)
        complete (atom nil)
        handle-response (fn [rsp complete body]
                          (s/put! response-stream
                            (http/netty-response->ring-response
                              rsp
                              complete
                              body)))]

    (netty/channel-handler

      :exception-caught
      ([_ ctx ex]
        (when-not (instance? IOException ex)
          (log/warn ex "error in HTTP client")))

      :channel-inactive
      ([_ ctx]
        (when-let [s @stream]
          (s/close! s))
        (doseq [b @buffer]
          (netty/release b))
        (s/close! response-stream)
        (.fireChannelInactive ctx))

      :channel-read
      ([_ ctx msg]

        (cond

          (instance? HttpResponse msg)
          (let [rsp msg]
            (if (HttpHeaders/isTransferEncodingChunked rsp)
              (let [s (netty/buffered-source (netty/channel ctx) #(alength ^bytes %) buffer-capacity)
                    c (d/deferred)]
                (reset! stream s)
                (reset! complete c)
                (s/on-closed s #(d/success! c true))
                (handle-response rsp c s))
              (reset! response rsp)))

          (instance? HttpContent msg)
          (let [content (.content ^HttpContent msg)]
            (if (instance? LastHttpContent msg)
              (do

                (if-let [s @stream]

                  (do
                    (s/put! s (netty/buf->array content))
                    (netty/release content)
                    (d/success! @complete false)
                    (s/close! s))

                  (let [bufs (conj @buffer content)
                        bytes (netty/bufs->array bufs)]
                    (doseq [b bufs]
                      (netty/release b))
                    (handle-response @response (d/success-deferred false) bytes)))

                (.set buffer-size 0)
                (reset! stream nil)
                (reset! buffer [])
                (reset! response nil))

              (if-let [s @stream]

                 ;; already have a stream going
                (do
                  (netty/put! (.channel ctx) s (netty/buf->array content))
                  (netty/release content))

                (let [len (.readableBytes ^ByteBuf content)]

                  (when-not (zero? len)
                    (swap! buffer conj content))

                  (let [size (.addAndGet buffer-size len)]

                     ;; buffer size exceeded, flush it as a stream
                    (when (< buffer-capacity size)
                      (let [bufs @buffer
                            c (d/deferred)
                            s (doto (netty/buffered-source (netty/channel ctx) #(alength ^bytes %) 16384)
                                (s/put! (netty/bufs->array bufs)))]

                        (doseq [b bufs]
                          (netty/release b))

                        (reset! buffer [])
                        (reset! stream s)
                        (reset! complete c)

                        (s/on-closed s #(d/success! c true))

                        (handle-response @response c s))))))))

          :else
          (.fireChannelRead ctx msg))))))

(defn non-tunnel-proxy? [{:keys [tunnel? user http-headers ssl?]
                          :as proxy-options}]
  (and (some? proxy-options)
    (not tunnel?)
    (not ssl?)
    (nil? user)
    (nil? http-headers)))

(defn http-proxy-headers [{:keys [http-headers keep-alive?]
                           :or {http-headers {}
                                keep-alive? true}}]
  (let [headers (DefaultHttpHeaders.)]
    (http/map->headers! headers http-headers)
    (when keep-alive?
      (.set headers "Proxy-Connection" "Keep-Alive"))
    headers))

;; `tunnel?` is set to `false` by default when not using `ssl?`
;; Following `curl` in both cases:
;;
;;  * `curl` uses separate option `--proxytunnel` flag to switch tunneling on
;;  * `curl` uses CONNECT when sending request to HTTPS destination through HTTP proxy
;;
;; Explicitily setting `tunnel?` to false when it's expected to use CONNECT
;; throws `IllegalArgumentException` to reduce the confusion
(defn http-proxy-handler
  [^InetSocketAddress address
   {:keys [user password http-headers tunnel? keep-alive? ssl?]
    :or {keep-alive? true}
    :as options}]
  (let [options' (assoc options :tunnel? (or tunnel? ssl?))]
    (when (and (nil? user) (some? password))
      (throw (IllegalArgumentException.
               "Could not setup http proxy with basic auth: 'user' is missing")))

    (when (and (some? user) (nil? password))
      (throw (IllegalArgumentException.
               "Could not setup http proxy with basic auth: 'password' is missing")))

    (when (and (false? tunnel?)
            (or (some? user)
              (some? http-headers)
              (true? ssl?)))
      (throw (IllegalArgumentException.
               (str "Proxy options given require sending CONNECT request, "
                 "but `tunnel?' option is set to 'false' explicitely. "
                 "Consider setting 'tunnel?' to 'true' or omit it at all"))))

    (if (non-tunnel-proxy? options')
      (netty/channel-handler
        :connect
        ([_ ctx remote-address local-address promise]
          (.connect ^ChannelHandlerContext ctx address local-address promise)))

      ;; this will send CONNECT request to the proxy server
      (let [headers (http-proxy-headers options')]
        (if (nil? user)
          (HttpProxyHandler. address headers)
          (HttpProxyHandler. address user password headers))))))

(defn proxy-handler [{:keys [host port protocol user password connection-timeout]
                      :or {protocol :http
                           connection-timeout 6e4}
                      :as options}]
  {:pre [(some? host)]}
  (let [port' (int (cond
                     (some? port) port
                     (= :http protocol) 80
                     (= :socks4 protocol) 1080
                     (= :socks5 protocol) 1080))
        proxy-address (InetSocketAddress. ^String host port')
        handler (case protocol
                  :http (http-proxy-handler proxy-address options)
                  :socks4 (if (some? user)
                            (Socks4ProxyHandler. proxy-address user)
                            (Socks4ProxyHandler. proxy-address))
                  :socks5 (if (some? user)
                            (Socks5ProxyHandler. proxy-address user password)
                            (Socks5ProxyHandler. proxy-address))
                  (throw
                    (IllegalArgumentException.
                      (format "Proxy protocol '%s' not supported. Use :http, :socks4 or socks5"
                        protocol))))]
    (when (instance? ProxyHandler handler)
      (.setConnectTimeoutMillis ^ProxyHandler handler connection-timeout))
    handler))

(defn pending-proxy-connection-handler [response-stream]
  (netty/channel-handler
    :exception-caught
    ([_ ctx cause]
      (if-not (instance? ProxyConnectException cause)
        (.fireExceptionCaught ^ChannelHandlerContext ctx cause)
        (do
          (s/put! response-stream (ProxyConnectionTimeoutException. cause))
          ;; client handler should take care of the rest
          (netty/close ctx))))

    :user-event-triggered
    ([this ctx evt]
      (when (instance? ProxyConnectionEvent evt)
        (.remove (.pipeline ctx) this))
      (.fireUserEventTriggered ^ChannelHandlerContext ctx evt))))

(defn pipeline-builder
  [response-stream
   {:keys
    [pipeline-transform
     response-buffer-size
     max-initial-line-length
     max-header-size
     max-chunk-size
     raw-stream?
     proxy-options
     ssl?
     idle-timeout]
    :or
    {pipeline-transform identity
     response-buffer-size 65536
     max-initial-line-length 65536
     max-header-size 65536
     max-chunk-size 65536
     idle-timeout 0}}]
  (fn [^ChannelPipeline pipeline]
    (let [handler (if raw-stream?
                    (raw-client-handler response-stream response-buffer-size)
                    (client-handler response-stream response-buffer-size))]
      (doto pipeline
        (.addLast "http-client"
          (HttpClientCodec.
            max-initial-line-length
            max-header-size
            max-chunk-size
            false
            false))
        (.addLast "handler" ^ChannelHandler handler)
        (http/attach-idle-handlers idle-timeout))
      (when (some? proxy-options)
        (let [proxy (proxy-handler (assoc proxy-options :ssl? ssl?))]
          (.addFirst pipeline "proxy" ^ChannelHandler proxy)
          ;; well, we need to wait before the proxy responded with
          ;; HTTP/1.1 200 Connection established
          ;; before sending any requests
          (when (instance? ProxyHandler proxy)
            (.addAfter pipeline
              "proxy"
              "pending-proxy-connection"
              ^ChannelHandler
              (pending-proxy-connection-handler response-stream)))))
      (pipeline-transform pipeline))))

(defn close-connection [f]
  (f
    {:method :get
     :url "http://example.com"
     ::close true}))

(defn http-connection
  [^InetSocketAddress remote-address
   ssl?
   {:keys [local-address
           raw-stream?
           bootstrap-transform
           name-resolver
           keep-alive?
           insecure?
           ssl-context
           response-buffer-size
           on-closed
           response-executor
           epoll?
           proxy-options]
    :or {bootstrap-transform identity
         keep-alive? true
         response-buffer-size 65536
         epoll? false
         name-resolver :default}
    :as options}]
  (let [responses (s/stream 1024 nil response-executor)
        requests (s/stream 1024 nil nil)
        host (.getHostName remote-address)
        port (.getPort remote-address)
        explicit-port? (and (pos? port) (not= port (if ssl? 443 80)))
        c (netty/create-client
            (pipeline-builder responses (assoc options :ssl? ssl?))
            (when ssl?
              (or ssl-context
                (if insecure?
                  (netty/insecure-ssl-client-context)
                  (netty/ssl-client-context))))
            bootstrap-transform
            remote-address
            local-address
            epoll?
            name-resolver)]
    (d/chain' c
      (fn [^Channel ch]

        (s/consume
          (fn [req]

            (try
              (let [proxy-options' (when (some? proxy-options)
                                     (assoc proxy-options :ssl? ssl?))
                    ^HttpRequest req' (http/ring-request->netty-request
                                        (if (non-tunnel-proxy? proxy-options')
                                          (assoc req :uri (:request-url req))
                                          req))]
                (when-not (.get (.headers req') "Host")
                  (HttpHeaders/setHost req' (str host (when explicit-port? (str ":" port)))))
                (when-not (.get (.headers req') "Connection")
                  (HttpHeaders/setKeepAlive req' keep-alive?))
                (when (and (non-tunnel-proxy? proxy-options')
                        (get proxy-options :keep-alive? true)
                        (not (.get (.headers req') "Proxy-Connection")))
                  (.set (.headers req') "Proxy-Connection" "Keep-Alive"))

                (let [body (if-let [parts (get req :multipart)]
                             (let [boundary (multipart/boundary)
                                   content-type (str "multipart/form-data; boundary=" boundary)]
                               (HttpHeaders/setHeader req' "Content-Type" content-type)
                               (multipart/encode-body boundary parts))
                             (get req :body))]
                  (netty/safe-execute ch
                    (http/send-message ch true ssl? req' body))))

              ;; this will usually happen because of a malformed request
              (catch Throwable e
                (s/put! responses (d/error-deferred e)))))
          requests)

        (s/on-closed responses
          (fn []
            (when on-closed (on-closed))
            (s/close! requests)))

        (let [t0 (System/nanoTime)]
          (fn [req]
            (if (contains? req ::close)
              (netty/wrap-future (netty/close ch))
              (let [raw-stream? (get req :raw-stream? raw-stream?)
                    rsp (locking ch
                          (s/put! requests req)
                          (s/take! responses ::closed))]
                (d/chain' rsp
                  (fn [rsp]
                    (cond
                      (instance? Throwable rsp)
                      (d/error-deferred rsp)

                      (identical? ::closed rsp)
                      (d/error-deferred
                        (ex-info
                          (format "connection was closed after %.3f seconds" (/ (- (System/nanoTime) t0) 1e9))
                          {:request req}))

                      raw-stream?
                      rsp

                      :else
                      (d/chain' rsp
                        (fn [rsp]
                          (let [body (:body rsp)]

                            ;; handle connection life-cycle
                            (when-not keep-alive?
                              (if (s/stream? body)
                                (s/on-closed body #(netty/close ch))
                                (netty/close ch)))

                            (assoc rsp
                              :body
                              (bs/to-input-stream body
                                {:buffer-size response-buffer-size}))))))))))))))))

;;;

(defn websocket-frame-size [^WebSocketFrame frame]
  (-> frame .content .readableBytes))

(defn ^WebSocketClientHandshaker websocket-handshaker [uri sub-protocols extensions? headers max-frame-payload]
  (WebSocketClientHandshakerFactory/newHandshaker
    uri
    WebSocketVersion/V13
    sub-protocols
    extensions?
    (doto (DefaultHttpHeaders.) (http/map->headers! headers))
    max-frame-payload))

(defn websocket-client-handler [raw-stream? uri sub-protocols extensions? headers max-frame-payload]
  (let [d (d/deferred)
        in (atom nil)
        desc (atom {})
        ^ConcurrentLinkedQueue pending-pings (ConcurrentLinkedQueue.)
        handshaker (websocket-handshaker uri sub-protocols extensions? headers max-frame-payload)]

    [d

     (netty/channel-handler

       :exception-caught
       ([_ ctx ex]
         (when-not (d/error! d ex)
           (log/warn ex "error in websocket client"))
         (s/close! @in)
         (netty/close ctx))

       :channel-inactive
       ([_ ctx]
         (when (realized? d)
           (s/close! @d))
         (http/resolve-pings! pending-pings false)
         (.fireChannelInactive ctx))

       :channel-active
       ([_ ctx]
         (let [ch (.channel ctx)]
           (reset! in (netty/buffered-source ch (constantly 1) 16))
           (.handshake handshaker ch))
         (.fireChannelActive ctx))

       :channel-read
       ([_ ctx msg]
         (try
           (let [ch (.channel ctx)]
             (cond

               (not (.isHandshakeComplete handshaker))
<<<<<<< HEAD
               (do
                 (.finishHandshake handshaker ch msg)
                 (let [out (netty/sink ch false
                             (http/websocket-message-coerce-fn ch pending-pings)
                             (fn [] @desc))]

                   (s/on-closed out (fn [] (http/resolve-pings! pending-pings false)))

                   (d/success! d
                     (doto
                       (s/splice out @in)
                       (reset-meta! {:aleph/channel ch})))

                   (s/on-drained @in
                     #(d/chain' (.writeAndFlush ch (CloseWebSocketFrame.))
                        netty/wrap-future
                        (fn [_] (netty/close ctx))))))
=======
               (d/chain'
                 (netty/wrap-future (.processHandshake handshaker ch msg))
                 (fn [_]
                   (let [out (netty/sink ch false
                               (fn [c]
                                 (if (instance? CharSequence c)
                                   (TextWebSocketFrame. (bs/to-string c))
                                   (BinaryWebSocketFrame. (netty/to-byte-buf ctx c))))
                               (fn [] @desc))]

                     (d/success! d
                       (doto
                         (s/splice out @in)
                         (reset-meta! {:aleph/channel ch})))

                     (s/on-drained @in
                       #(when (.isOpen ch)
                         (d/chain'
                           (netty/wrap-future (.close handshaker ch (CloseWebSocketFrame.)))
                           (fn [_] (netty/close ch))))))))
>>>>>>> aeeda4ba

               (instance? FullHttpResponse msg)
               (let [rsp ^FullHttpResponse msg]
                 (throw
                   (IllegalStateException.
                     (str "unexpected HTTP response, status: "
                       (.getStatus rsp)
                       ", body: '"
                       (bs/to-string (.content rsp))
                       "'"))))

               (instance? TextWebSocketFrame msg)
               (netty/put! ch @in (.text ^TextWebSocketFrame msg))

               (instance? BinaryWebSocketFrame msg)
               (let [frame (.content ^BinaryWebSocketFrame msg)]
                 (netty/put! ch @in
                   (if raw-stream?
                     (netty/acquire frame)
                     (netty/buf->array frame))))

               (instance? PongWebSocketFrame msg)
               (http/resolve-pings! pending-pings true)

               (instance? PingWebSocketFrame msg)
               (let [frame (.content ^PingWebSocketFrame msg)]
                 (netty/write-and-flush  ch (PongWebSocketFrame. (netty/acquire frame))))

               (instance? CloseWebSocketFrame msg)
               (let [frame ^CloseWebSocketFrame msg]
                 (when (realized? d)
                   (swap! desc assoc
                     :websocket-close-code (.statusCode frame)
                     :websocket-close-msg (.reasonText frame)))
                 (netty/close ctx))

               :else
               (.fireChannelRead ctx msg)))
           (finally
             (netty/release msg)))))]))

(defn websocket-connection
  [uri
   {:keys [raw-stream?
           insecure?
           headers
           local-address
           bootstrap-transform
           pipeline-transform
           epoll?
           sub-protocols
           extensions?
           max-frame-payload
           max-frame-size
           compression?]
    :or {bootstrap-transform identity
         pipeline-transform identity
         raw-stream? false
         epoll? false
         sub-protocols nil
         extensions? false
         max-frame-payload 65536
         max-frame-size 1048576
         compression? false}}]
  (let [uri (URI. uri)
        scheme (.getScheme uri)
        _ (assert (#{"ws" "wss"} scheme) "scheme must be one of 'ws' or 'wss'")
        ssl? (= "wss" scheme)
        [s handler] (websocket-client-handler
                      raw-stream?
                      uri
                      sub-protocols
                      extensions?
                      headers
                      max-frame-payload)]
    (d/chain'
      (netty/create-client
        (fn [^ChannelPipeline pipeline]
          (doto pipeline
            (.addLast "http-client" (HttpClientCodec.))
            (.addLast "aggregator" (HttpObjectAggregator. 16384))
            (.addLast "websocket-frame-aggregator" (WebSocketFrameAggregator. max-frame-size))
            (#(when compression?
                (.addLast ^ChannelPipeline %
                          "websocket-deflater"
                          WebSocketClientCompressionHandler/INSTANCE)))
            (.addLast "handler" ^ChannelHandler handler)
            pipeline-transform))
        (when ssl?
          (if insecure?
            (netty/insecure-ssl-client-context)
            (netty/ssl-client-context)))
        bootstrap-transform
        (InetSocketAddress.
          (.getHost uri)
          (int
            (if (neg? (.getPort uri))
              (if ssl? 443 80)
              (.getPort uri))))
        local-address
        epoll?)
      (fn [_]
        s))))<|MERGE_RESOLUTION|>--- conflicted
+++ resolved
@@ -569,25 +569,6 @@
              (cond
 
                (not (.isHandshakeComplete handshaker))
-<<<<<<< HEAD
-               (do
-                 (.finishHandshake handshaker ch msg)
-                 (let [out (netty/sink ch false
-                             (http/websocket-message-coerce-fn ch pending-pings)
-                             (fn [] @desc))]
-
-                   (s/on-closed out (fn [] (http/resolve-pings! pending-pings false)))
-
-                   (d/success! d
-                     (doto
-                       (s/splice out @in)
-                       (reset-meta! {:aleph/channel ch})))
-
-                   (s/on-drained @in
-                     #(d/chain' (.writeAndFlush ch (CloseWebSocketFrame.))
-                        netty/wrap-future
-                        (fn [_] (netty/close ctx))))))
-=======
                (d/chain'
                  (netty/wrap-future (.processHandshake handshaker ch msg))
                  (fn [_]
@@ -608,7 +589,6 @@
                          (d/chain'
                            (netty/wrap-future (.close handshaker ch (CloseWebSocketFrame.)))
                            (fn [_] (netty/close ch))))))))
->>>>>>> aeeda4ba
 
                (instance? FullHttpResponse msg)
                (let [rsp ^FullHttpResponse msg]
