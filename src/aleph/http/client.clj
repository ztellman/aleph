(ns aleph.http.client
  (:require
    [clojure.tools.logging :as log]
    [byte-streams :as bs]
    [manifold.deferred :as d]
    [manifold.stream :as s]
    [aleph.http.core :as http]
    [aleph.http.multipart :as multipart]
    [aleph.netty :as netty]
    [manifold.time :as time])
  (:import
    [java.io
     IOException]
    [java.net
     URI
     InetSocketAddress
     IDN
     URL]
    [io.netty.buffer
     ByteBuf]
    [io.netty.handler.codec.http
     HttpClientCodec
     DefaultHttpHeaders
     HttpHeaders
     HttpRequest
     HttpResponse
     HttpContent
     HttpUtil
     HttpHeaderNames
     LastHttpContent
     FullHttpRequest
     FullHttpResponse
     HttpObjectAggregator
     HttpContentDecompressor]
    [io.netty.channel
     Channel
     ChannelHandler ChannelHandlerContext
     ChannelPipeline]
    [io.netty.handler.codec
     TooLongFrameException]
    [io.netty.handler.timeout
     IdleState
     IdleStateEvent]
    [io.netty.handler.stream
     ChunkedWriteHandler]
    [io.netty.handler.codec.http
     FullHttpRequest]
    [io.netty.handler.codec.http.websocketx
     CloseWebSocketFrame
     PingWebSocketFrame
     PongWebSocketFrame
     TextWebSocketFrame
     BinaryWebSocketFrame
     WebSocketClientHandshaker
     WebSocketClientHandshakerFactory
     WebSocketFrame
     WebSocketFrameAggregator
     WebSocketVersion]
    [io.netty.handler.codec.http.websocketx.extensions.compression
     WebSocketClientCompressionHandler]
    [io.netty.handler.proxy
     ProxyConnectionEvent
     ProxyConnectException
     ProxyHandler
     HttpProxyHandler
     HttpProxyHandler$HttpProxyConnectException
     Socks4ProxyHandler
     Socks5ProxyHandler]
    [io.netty.handler.logging
     LoggingHandler
     LogLevel]
    [io.netty.util.concurrent
     EventExecutor
     ScheduledFuture]
    [java.util.concurrent
     ConcurrentLinkedQueue
     Future
     TimeUnit]
    [java.util.concurrent.atomic
     AtomicInteger
     AtomicBoolean]
    [aleph.utils
     ProxyConnectionTimeoutException
     WebSocketHandshakeTimeoutException]))

(set! *unchecked-math* true)

;;;

(let [no-url (fn [req]
               (URI.
                 (name (or (:scheme req) :http))
                 nil
                 (some-> (or (:host req) (:server-name req)) IDN/toASCII)
                 (or (:port req) (:server-port req) -1)
                 nil
                 nil
                 nil))]

  (defn ^java.net.URI req->domain [req]
    (if-let [url (:url req)]
      (let [^URL uri (URL. url)]
        (URI.
          (.getProtocol uri)
          nil
          (IDN/toASCII (.getHost uri))
          (.getPort uri)
          nil
          nil
          nil))
      (no-url req))))

(defn exception-handler [ctx ex response-stream]
  (cond
    ;; could happens when io.netty.handler.codec.http.HttpObjectAggregator
    ;; is part of the pipeline
    (instance? TooLongFrameException ex)
    (s/put! response-stream ex)

    ;; when SSL handshake failed
    (http/ssl-handshake-error? ex)
    (let [^Throwable handshake-error (.getCause ^Throwable ex)]
      (s/put! response-stream handshake-error))

    (not (instance? IOException ex))
    (log/warn ex "error in HTTP client")))

(defn raw-client-handler
  [response-stream buffer-capacity]
  (let [stream (atom nil)
        complete (atom nil)

        handle-response
        (fn [response complete body]
          (s/put! response-stream
            (http/netty-response->ring-response
              response
              complete
              body)))]

    (netty/channel-inbound-handler

      :exception-caught
      ([_ ctx ex]
        (exception-handler ctx ex response-stream))

      :channel-inactive
      ([_ ctx]
        (when-let [s @stream]
          (s/close! s))
        (s/close! response-stream)
        (.fireChannelInactive ctx))

      :channel-read
      ([_ ctx msg]
        (cond

          (instance? HttpResponse msg)
          (let [rsp msg]

            (let [s (netty/buffered-source (netty/channel ctx) #(.readableBytes ^ByteBuf %) buffer-capacity)
                  c (d/deferred)]
              (reset! stream s)
              (reset! complete c)
              (s/on-closed s #(d/success! c true))
              (handle-response rsp c s)))

          (instance? HttpContent msg)
          (let [content (.content ^HttpContent msg)]
            (netty/put! (.channel ctx) @stream content)
            (when (instance? LastHttpContent msg)
              (d/success! @complete false)
              (s/close! @stream)))

          :else
          (.fireChannelRead ctx msg))))))

(defn client-handler
  [response-stream ^long buffer-capacity]
  (let [response (atom nil)
        buffer (atom [])
        buffer-size (AtomicInteger. 0)
        stream (atom nil)
        complete (atom nil)
        handle-response (fn [rsp complete body]
                          (s/put! response-stream
                            (http/netty-response->ring-response
                              rsp
                              complete
                              body)))]

    (netty/channel-inbound-handler

      :exception-caught
      ([_ ctx ex]
        (exception-handler ctx ex response-stream))

      :channel-inactive
      ([_ ctx]
        (when-let [s @stream]
          (s/close! s))
        (doseq [b @buffer]
          (netty/release b))
        (s/close! response-stream)
        (.fireChannelInactive ctx))

      :channel-read
      ([_ ctx msg]

        (cond

          ; happens when io.netty.handler.codec.http.HttpObjectAggregator is part of the pipeline
          (instance? FullHttpResponse msg)
          (let [^FullHttpResponse rsp msg
                content (.content rsp)
                c (d/deferred)
                s (netty/buffered-source (netty/channel ctx) #(alength ^bytes %) buffer-capacity)]
            (s/on-closed s #(d/success! c true))
            (s/put! s (netty/buf->array content))
            (netty/release content)
            (handle-response rsp c s)
            (s/close! s))

          (instance? HttpResponse msg)
          (let [rsp msg]
            (if (HttpUtil/isTransferEncodingChunked rsp)
              (let [s (netty/buffered-source (netty/channel ctx) #(alength ^bytes %) buffer-capacity)
                    c (d/deferred)]
                (reset! stream s)
                (reset! complete c)
                (s/on-closed s #(d/success! c true))
                (handle-response rsp c s))
              (reset! response rsp)))

          (instance? HttpContent msg)
          (let [content (.content ^HttpContent msg)]
            (if (instance? LastHttpContent msg)
              (do

                (if-let [s @stream]

                  (do
                    (s/put! s (netty/buf->array content))
                    (netty/release content)
                    (d/success! @complete false)
                    (s/close! s))

                  (let [bufs (conj @buffer content)
                        bytes (netty/bufs->array bufs)]
                    (doseq [b bufs]
                      (netty/release b))
                    (handle-response @response (d/success-deferred false) bytes)))

                (.set buffer-size 0)
                (reset! stream nil)
                (reset! buffer [])
                (reset! response nil))

              (if-let [s @stream]

                 ;; already have a stream going
                (do
                  (netty/put! (.channel ctx) s (netty/buf->array content))
                  (netty/release content))

                (let [len (.readableBytes ^ByteBuf content)]

                  (when-not (zero? len)
                    (swap! buffer conj content))

                  (let [size (.addAndGet buffer-size len)]

                     ;; buffer size exceeded, flush it as a stream
                    (when (< buffer-capacity size)
                      (let [bufs @buffer
                            c (d/deferred)
                            s (doto (netty/buffered-source (netty/channel ctx) #(alength ^bytes %) 16384)
                                (s/put! (netty/bufs->array bufs)))]

                        (doseq [b bufs]
                          (netty/release b))

                        (reset! buffer [])
                        (reset! stream s)
                        (reset! complete c)

                        (s/on-closed s #(d/success! c true))

                        (handle-response @response c s))))))))

          :else
          (.fireChannelRead ctx msg))))))

(defn non-tunnel-proxy? [{:keys [tunnel? user http-headers ssl?]
                          :as proxy-options}]
  (and (some? proxy-options)
    (not tunnel?)
    (not ssl?)
    (nil? user)
    (nil? http-headers)))

(defn http-proxy-headers [{:keys [http-headers keep-alive?]
                           :or {http-headers {}
                                keep-alive? true}}]
  (let [headers (DefaultHttpHeaders.)]
    (http/map->headers! headers http-headers)
    (when keep-alive?
      (.set headers "Proxy-Connection" "Keep-Alive"))
    headers))

;; `tunnel?` is set to `false` by default when not using `ssl?`
;; Following `curl` in both cases:
;;
;;  * `curl` uses separate option `--proxytunnel` flag to switch tunneling on
;;  * `curl` uses CONNECT when sending request to HTTPS destination through HTTP proxy
;;
;; Explicitly setting `tunnel?` to false when it's expected to use CONNECT
;; throws `IllegalArgumentException` to reduce the confusion
(defn http-proxy-handler
  [^InetSocketAddress address
   {:keys [user password http-headers tunnel? keep-alive? ssl?]
    :or {keep-alive? true}
    :as options}]
  (let [options' (assoc options :tunnel? (or tunnel? ssl?))]
    (when (and (nil? user) (some? password))
      (throw (IllegalArgumentException.
               "Could not setup http proxy with basic auth: 'user' is missing")))

    (when (and (some? user) (nil? password))
      (throw (IllegalArgumentException.
               "Could not setup http proxy with basic auth: 'password' is missing")))

    (when (and (false? tunnel?)
            (or (some? user)
              (some? http-headers)
              (true? ssl?)))
      (throw (IllegalArgumentException.
               (str "Proxy options given require sending CONNECT request, "
                 "but `tunnel?' option is set to 'false' explicitly. "
                 "Consider setting 'tunnel?' to 'true' or omit it at all"))))

    (if (non-tunnel-proxy? options')
      (netty/channel-outbound-handler
        :connect
        ([_ ctx remote-address local-address promise]
          (.connect ^ChannelHandlerContext ctx address local-address promise)))

      ;; this will send CONNECT request to the proxy server
      (let [headers (http-proxy-headers options')]
        (if (nil? user)
          (HttpProxyHandler. address headers)
          (HttpProxyHandler. address user password headers))))))

(defn proxy-handler [{:keys [host port protocol user password connection-timeout]
                      :or {protocol :http
                           connection-timeout 6e4}
                      :as options}]
  {:pre [(some? host)]}
  (let [port' (int (cond
                     (some? port) port
                     (= :http protocol) 80
                     (= :socks4 protocol) 1080
                     (= :socks5 protocol) 1080))
        proxy-address (InetSocketAddress. ^String host port')
        handler (case protocol
                  :http (http-proxy-handler proxy-address options)
                  :socks4 (if (some? user)
                            (Socks4ProxyHandler. proxy-address user)
                            (Socks4ProxyHandler. proxy-address))
                  :socks5 (if (some? user)
                            (Socks5ProxyHandler. proxy-address user password)
                            (Socks5ProxyHandler. proxy-address))
                  (throw
                    (IllegalArgumentException.
                      (format "Proxy protocol '%s' not supported. Use :http, :socks4 or socks5"
                        protocol))))]
    (when (instance? ProxyHandler handler)
      (.setConnectTimeoutMillis ^ProxyHandler handler connection-timeout))
    handler))

(defn pending-proxy-connection-handler [response-stream]
  (netty/channel-inbound-handler
    :exception-caught
    ([_ ctx cause]
      (if-not (instance? ProxyConnectException cause)
        (.fireExceptionCaught ^ChannelHandlerContext ctx cause)
        (let [message (.getMessage ^Throwable cause)
              headers (when (instance? HttpProxyHandler$HttpProxyConnectException cause)
                        (.headers ^HttpProxyHandler$HttpProxyConnectException cause))
              response (cond
                         (= "timeout" message)
                         (ProxyConnectionTimeoutException. cause)

                         (some? headers)
                         (ex-info message {:headers (http/headers->map headers)})

                         :else
                         cause)]
          (s/put! response-stream response)
          ;; client handler should take care of the rest
          (netty/close ctx))))

    :user-event-triggered
    ([this ctx evt]
      (when (instance? ProxyConnectionEvent evt)
        (.remove (.pipeline ctx) this))
      (.fireUserEventTriggered ^ChannelHandlerContext ctx evt))))

(defn copy-encoding-header! [^HttpResponse msg]
  (let [headers (.headers msg)]
    (when-let [encoding (.get headers http/content-encoding-name)]
      (.set headers http/origin-content-encoding-name encoding))))

(defn copy-original-encoding-handler []
  (netty/channel-inbound-handler
   :channel-read
   ([_ ctx msg]
    (when (instance? HttpResponse msg)
      (copy-encoding-header! msg))
    (.fireChannelRead ctx msg))))

(defn pipeline-builder
  [response-stream
   {:keys
    [pipeline-transform
     response-buffer-size
     max-initial-line-length
     max-header-size
     raw-stream?
     proxy-options
     ssl?
     idle-timeout
     log-activity
     decompress-body?
     save-content-encoding?]
    :or
    {pipeline-transform identity
     response-buffer-size 65536
     max-initial-line-length 65536
     max-header-size 65536
     idle-timeout 0
     decompress-body? false
     save-content-encoding? false}}]
  (fn [^ChannelPipeline pipeline]
    (let [handler (if raw-stream?
                    (raw-client-handler response-stream response-buffer-size)
                    (client-handler response-stream response-buffer-size))
          logger (cond
                   (instance? LoggingHandler log-activity)
                   log-activity

                   (some? log-activity)
                   (netty/activity-logger "aleph-client" log-activity)

                   :else
                   nil)]
      (doto pipeline
        (.addLast "http-client"
          (HttpClientCodec.
            max-initial-line-length
            max-header-size
            Integer/MAX_VALUE
            false
            false))
        (.addLast "streamer" ^ChannelHandler (ChunkedWriteHandler.))
        (#(when decompress-body?
            (when save-content-encoding?
              (.addLast ^ChannelPipeline %1
                        "orginal-encoding"
                        ^ChannelHandler (copy-original-encoding-handler)))
            (.addLast ^ChannelPipeline %1
                      "deflater"
                      ^ChannelHandler (HttpContentDecompressor.))))
        (.addLast "handler" ^ChannelHandler handler)
        (http/attach-idle-handlers idle-timeout))
      (when (some? proxy-options)
        (let [proxy (proxy-handler (assoc proxy-options :ssl? ssl?))]
          (.addFirst pipeline "proxy" ^ChannelHandler proxy)
          ;; well, we need to wait before the proxy responded with
          ;; HTTP/1.1 200 Connection established
          ;; before sending any requests
          (when (instance? ProxyHandler proxy)
            (.addAfter pipeline
              "proxy"
              "pending-proxy-connection"
              ^ChannelHandler
              (pending-proxy-connection-handler response-stream)))))
      (when (some? logger)
        (.addFirst pipeline "activity-logger" ^ChannelHandler logger))
      (pipeline-transform pipeline))))

(defn close-connection [f]
  (f
    {:method :get
     :url "http://example.com"
     ::close true}))

;; includes host into URI for requests that go through proxy
(defn req->proxy-url [{:keys [uri] :as req}]
  (let [^URI uri' (req->domain req)]
    (.toString (URI. (.getScheme uri')
                     nil
                     (.getHost uri')
                     (.getPort uri')
                     uri
                     nil
                     nil))))

(defn http-connection
  [^InetSocketAddress remote-address
   ssl?
   {:keys [local-address
           raw-stream?
           bootstrap-transform
           name-resolver
           keep-alive?
           insecure?
           ssl-context
           response-buffer-size
           on-closed
           response-executor
           epoll?
           kqueue?
           proxy-options
           decompress-body?]
    :or {bootstrap-transform identity
         keep-alive? true
         response-buffer-size 65536
         epoll? false
         kqueue? false
         name-resolver :default}
    :as options}]
  (let [responses (s/stream 1024 nil response-executor)
        requests (s/stream 1024 nil nil)
        host (.getHostName remote-address)
        port (.getPort remote-address)
        explicit-port? (and (pos? port) (not= port (if ssl? 443 80)))
<<<<<<< HEAD
        options' (assoc options :ssl? ssl?)
=======
        proxy-options' (when (some? proxy-options)
                         (assoc proxy-options :ssl? ssl?))
        non-tunnel-proxy? (non-tunnel-proxy? proxy-options')
        keep-alive?' (or keep-alive? (when (some? proxy-options)
                                       (get proxy-options :keep-alive? true)))
        host-header-value (str host (when explicit-port? (str ":" port)))
>>>>>>> e8443e3d
        c (netty/create-client
           {:pipeline-builder (pipeline-builder responses options')
            :ssl-context (when ssl?
                           (or ssl-context
                               (if insecure?
                                 (netty/insecure-ssl-client-context)
                                 (netty/ssl-client-context))))
            :bootstrap-transform bootstrap-transform
            :remote-address remote-address
            :local-address local-address
            :epoll? epoll?
            :kqueue? kqueue?
            :name-resolver name-resolver})]
    (d/chain' c
      (fn [^Channel ch]

        (s/consume
          (fn [req]
            (try
              (let [^HttpRequest req' (http/ring-request->netty-request
                                        (if non-tunnel-proxy?
                                          (assoc req :uri (req->proxy-url req))
                                          req))]
                (when-not (.get (.headers req') "Host")
<<<<<<< HEAD
                  (.set (.headers req')
                        HttpHeaderNames/HOST
                        (str host (when explicit-port? (str ":" port)))))

                (when-not (.get (.headers req') "Connection")
                  (HttpUtil/setKeepAlive req' keep-alive?))

                (when (and (non-tunnel-proxy? proxy-options')
                        (get proxy-options :keep-alive? true)
                        (not (.get (.headers req') "Proxy-Connection")))
                  (.set (.headers req') "Proxy-Connection" "Keep-Alive"))
                (when (and decompress-body?
                           (not (.get (.headers req') "Accept-Encoding")))
                  (.set (.headers req') "Accept-Encoding" "gzip, deflate"))
=======
                  (.set (.headers req') HttpHeaderNames/HOST host-header-value))
                (when-not (.get (.headers req') "Connection")
                  (HttpUtil/setKeepAlive req' keep-alive?'))
>>>>>>> e8443e3d

                (let [body (:body req)
                      parts (:multipart req)
                      multipart? (some? parts)
                      [req' body] (cond
                                    ;; RFC #7231 4.3.8. TRACE
                                    ;; A client MUST NOT send a message body...
                                    (= :trace (:request-method req))
                                    (do
                                      (when (or (some? body) multipart?)
                                        (log/warn "TRACE request body was omitted"))
                                      [req' nil])

                                    (not multipart?)
                                    [req' body]

                                    :else
                                    (multipart/encode-request req' parts))]

                  (when-let [save-message (get req :aleph/save-request-message)]
                    ;; debug purpose only
                    ;; note, that req' is effectively mutable, so
                    ;; it will "capture" all changes made during "send-message"
                    ;; execution
                    (reset! save-message req'))

                  (when-let [save-body (get req :aleph/save-request-body)]
                    ;; might be different in case we use :multipart
                    (reset! save-body body))

                  (netty/safe-execute ch
                    (http/send-message ch true ssl? req' body))))

              ;; this will usually happen because of a malformed request
              (catch Throwable e
                (s/put! responses (d/error-deferred e)))))
          requests)

        (s/on-closed responses
          (fn []
            (when on-closed (on-closed))
            (s/close! requests)))

        (let [t0 (System/nanoTime)]
          (fn [req]
            (if (contains? req ::close)
              (netty/wrap-future (netty/close ch))
              (let [raw-stream? (get req :raw-stream? raw-stream?)
                    rsp (locking ch
                          (s/put! requests req)
                          (s/take! responses ::closed))]
                (d/chain' rsp
                  (fn [rsp]
                    (cond
                      (instance? Throwable rsp)
                      (d/error-deferred rsp)

                      (identical? ::closed rsp)
                      (d/error-deferred
                        (ex-info
                          (format "connection was closed after %.3f seconds" (/ (- (System/nanoTime) t0) 1e9))
                          {:request req}))

                      raw-stream?
                      rsp

                      :else
                      (d/chain' rsp
                        (fn [rsp]
                          (let [body (:body rsp)]

                            ;; handle connection life-cycle
                            (when-not keep-alive?
                              (if (s/stream? body)
                                (s/on-closed body #(netty/close ch))
                                (netty/close ch)))

                            (assoc rsp
                              :body
                              (bs/to-input-stream body
                                {:buffer-size response-buffer-size}))))))))))))))))

;;;

(defn websocket-frame-size [^WebSocketFrame frame]
  (-> frame .content .readableBytes))

(defn ^WebSocketClientHandshaker websocket-handshaker [uri sub-protocols extensions? headers max-frame-payload]
  (WebSocketClientHandshakerFactory/newHandshaker
    uri
    WebSocketVersion/V13
    sub-protocols
    extensions?
    (doto (DefaultHttpHeaders.) (http/map->headers! headers))
    max-frame-payload))

(defn websocket-client-handler
  ([raw-stream?
    uri
    sub-protocols
    extensions?
    headers
    max-frame-payload]
   (websocket-client-handler raw-stream?
                             uri
                             sub-protocols
                             extensions?
                             headers
                             max-frame-payload
                             nil
                             0))
  ([raw-stream?
    uri
    sub-protocols
    extensions?
    headers
    max-frame-payload
    heartbeats
    handshake-timeout]
   (let [d (d/deferred)
         in (atom nil)
         desc (atom {})
         ^ConcurrentLinkedQueue pending-pings (ConcurrentLinkedQueue.)
         handshaker (websocket-handshaker uri
                                          sub-protocols
                                          extensions?
                                          headers
                                          max-frame-payload)
         closing? (AtomicBoolean. false)
         timeout-task (atom nil)]

     [d

      (netty/channel-inbound-handler

       :exception-caught
       ([_ ctx ex]
        (when-not (d/error! d ex)
          (log/warn ex "error in websocket client"))
        (netty/close ctx))

       :channel-inactive
       ([_ ctx]
        (s/close! @in)
        (when (realized? d)
          ;; close only on success
          (d/chain' d s/close!)
          (http/resolve-pings! pending-pings false))
        (.fireChannelInactive ctx))

       :channel-active
       ([_ ctx]
        (let [ch (.channel ctx)]
          (reset! in (netty/buffered-source ch (constantly 1) 16))

          (let [handshake-future (.handshake handshaker ch)]
            ;; start handshake timeout timer if necessary only
            ;; when handshake is written and flushed
            (when (pos? handshake-timeout)
              (-> (netty/wrap-future handshake-future)
                  (d/chain'
                   (fn [_]
                     (let [timeout (.schedule
                                    ^EventExecutor (.executor ctx)
                                    ^Runnable
                                    (fn []
                                      ;; do nothing if handshake is already completed
                                      (when (not (.isHandshakeComplete handshaker))
                                        (d/error! d (WebSocketHandshakeTimeoutException.))
                                        (netty/close ctx)))
                                    (long handshake-timeout)
                                    TimeUnit/MILLISECONDS)]
                       (reset! timeout-task timeout))))))))
        (.fireChannelActive ctx))

       :user-event-triggered
       ([_ ctx evt]
        (if (and (instance? IdleStateEvent evt)
                 (= IdleState/ALL_IDLE (.state ^IdleStateEvent evt)))
          (when (d/realized? d)
            (http/handle-heartbeat ctx @d heartbeats))
          (.fireUserEventTriggered ctx evt)))

       :channel-read
       ([_ ctx msg]
        (let [ch (.channel ctx)]
          (cond

            (not (.isHandshakeComplete handshaker))
            (try
              ;; Here we rely on the HttpObjectAggregator being added
              ;; to the pipeline in advance, so there's no chance we
              ;; could read only a partial request
              (.finishHandshake handshaker ch msg)
              (let [close-fn (fn [^CloseWebSocketFrame frame]
                               (if-not (.compareAndSet closing? false true)
                                 (do
                                   (netty/release frame)
                                   false)
                                 (do
                                   (-> (.close handshaker ch frame)
                                       netty/wrap-future
                                       (d/chain' (fn [_] (netty/close ctx))))
                                   true)))
                    coerce-fn (http/websocket-message-coerce-fn
                               ch
                               pending-pings
                               close-fn)
                    headers (http/headers->map (.headers ^HttpResponse msg))
                    subprotocol (.actualSubprotocol handshaker)
                    _ (swap! desc assoc
                             :websocket-handshake-headers headers
                             :websocket-selected-subprotocol subprotocol)
                    out (netty/sink ch false coerce-fn (fn [] @desc))]

                (s/on-closed out #(http/resolve-pings! pending-pings false))

                (d/success! d
                            (doto
                                (s/splice out @in)
                              (reset-meta! {:aleph/channel ch})))

                (s/on-drained @in #(close-fn (CloseWebSocketFrame.))))
              (catch Throwable ex
                ;; handle handshake exception
                (d/error! d ex)
                (s/close! @in)
                (netty/close ctx))
              (finally
                ;; cancel timeout if it was scheduled
                (when-let [^ScheduledFuture timeout-future @timeout-task]
                  (.cancel timeout-future false)
                  (reset! timeout-task nil))
                (netty/release msg)))

            (instance? FullHttpResponse msg)
            (let [rsp ^FullHttpResponse msg
                  content (bs/to-string (.content rsp))]
              (netty/release msg)
              (throw
               (IllegalStateException.
                (str "unexpected HTTP response, status: "
                     (.status rsp)
                     ", body: '"
                     content
                     "'"))))

            (instance? TextWebSocketFrame msg)
            (if raw-stream?
              (let [body (.content ^TextWebSocketFrame msg)]
                ;; pass ByteBuf body directly to lower next
                ;; level. it's their reponsibility to release
                (netty/put! ch @in body))
              (let [text (.text ^TextWebSocketFrame msg)]
                (netty/release msg)
                (netty/put! ch @in text)))

            (instance? BinaryWebSocketFrame msg)
            (let [frame (.content ^BinaryWebSocketFrame msg)]
              (netty/put! ch @in
                          (if raw-stream?
                            frame
                            (netty/release-buf->array frame))))

            (instance? PongWebSocketFrame msg)
            (do
              (netty/release msg)
              (http/resolve-pings! pending-pings true))

            (instance? PingWebSocketFrame msg)
            (let [frame (.content ^PingWebSocketFrame msg)]
              (netty/write-and-flush  ch (PongWebSocketFrame. frame)))

            ;; todo(kachayev): check RFC what should we do in case
            ;;                 we've got > 1 closing frame from the
            ;;                 server
            (instance? CloseWebSocketFrame msg)
            (let [frame ^CloseWebSocketFrame msg]
              (when (realized? d)
                (swap! desc assoc
                       :websocket-close-code (.statusCode frame)
                       :websocket-close-msg (.reasonText frame)))
              (netty/release msg)
              (netty/close ctx))

            :else
            (.fireChannelRead ctx msg)))))])))

(defn websocket-connection
  [uri
   {:keys [raw-stream?
           insecure?
           ssl-context
           headers
           local-address
           bootstrap-transform
           pipeline-transform
           epoll?
           kqueue?
           sub-protocols
           extensions?
           max-frame-payload
           max-frame-size
           handshake-timeout
           compression?
           proxy-options
           name-resolver
           heartbeats]
    :or {bootstrap-transform identity
         pipeline-transform identity
         raw-stream? false
         epoll? false
         kqueue? false
         sub-protocols nil
         extensions? false
         max-frame-payload 65536
         max-frame-size 1048576
         handshake-timeout 60000
         name-resolver :default
         compression? false}
    :as options}]

  (when (and (true? (:compression? options))
             (false? (:extensions? options)))
    (throw (IllegalArgumentException.
            "Per-message deflate requires extensions to be allowed")))

  (let [uri (URI. uri)
        scheme (.getScheme uri)
        _ (assert (#{"ws" "wss"} scheme) "scheme must be one of 'ws' or 'wss'")
        ssl? (= "wss" scheme)
        remote-address (InetSocketAddress/createUnresolved
                        (.getHost uri)
                        (int
                         (or
                          (when (pos? (.getPort uri)) (.getPort uri))
                          (if ssl? 443 80))))
        host (.getHostName remote-address)
        port (.getPort remote-address)
        explicit-port? (and (pos? port) (not= port (if ssl? 443 80)))
        heartbeats (when (some? heartbeats)
                     (merge
                      {:send-after-idle 3e4
                       :payload nil
                       :timeout nil}
                      heartbeats))
        [s handler] (websocket-client-handler
                      raw-stream?
                      uri
                      sub-protocols
                      (or extensions? compression?)
                      headers
                      max-frame-payload
                      heartbeats
                      handshake-timeout)
        
        pipeline-builder
        (fn [^ChannelPipeline pipeline]
          (doto pipeline
            (.addLast "http-client" (HttpClientCodec.))
            (.addLast "aggregator" (HttpObjectAggregator. 16384))
            (.addLast "websocket-frame-aggregator" (WebSocketFrameAggregator. max-frame-size))
            (#(when compression?
                (.addLast ^ChannelPipeline %
                          "websocket-deflater"
                          WebSocketClientCompressionHandler/INSTANCE)))
            (#(when (some? proxy-options)
               (let [proxy (proxy-handler (assoc proxy-options :ssl? ssl? :keep-alive? true))]
                 (.addFirst ^ChannelPipeline % "proxy" ^ChannelHandler proxy)
                 ;; well, we need to wait before the proxy responded with
                 ;; HTTP/1.1 200 Connection established
                 ;; before sending any requests
                 (when (instance? ProxyHandler proxy)
                   (.addAfter ^ChannelPipeline %
                              "proxy"
                              "pending-proxy-connection"
                              ^ChannelHandler
                              (pending-proxy-connection-handler s))))))
            (http/attach-heartbeats-handler heartbeats)
            (.addLast "handler" ^ChannelHandler handler)
            pipeline-transform))]
    (-> (netty/create-client
         {:pipeline-builder pipeline-builder
          :ssl-context (when ssl?
                         (or ssl-context
                             (if insecure?
                               (netty/insecure-ssl-client-context)
                               (netty/ssl-client-context))))
          :bootstrap-transform bootstrap-transform
          :remote-address (InetSocketAddress.
                           (.getHost uri)
                           (int
                            (if (neg? (.getPort uri))
                              (if ssl? 443 80)
                              (.getPort uri))))
          :local-address local-address
          :epoll? epoll?
          :kqueue? kqueue?
          :name-resolver name-resolver})
        (d/chain' (fn [_] s)))))<|MERGE_RESOLUTION|>--- conflicted
+++ resolved
@@ -535,16 +535,13 @@
         host (.getHostName remote-address)
         port (.getPort remote-address)
         explicit-port? (and (pos? port) (not= port (if ssl? 443 80)))
-<<<<<<< HEAD
         options' (assoc options :ssl? ssl?)
-=======
         proxy-options' (when (some? proxy-options)
                          (assoc proxy-options :ssl? ssl?))
         non-tunnel-proxy? (non-tunnel-proxy? proxy-options')
         keep-alive?' (or keep-alive? (when (some? proxy-options)
                                        (get proxy-options :keep-alive? true)))
         host-header-value (str host (when explicit-port? (str ":" port)))
->>>>>>> e8443e3d
         c (netty/create-client
            {:pipeline-builder (pipeline-builder responses options')
             :ssl-context (when ssl?
@@ -569,26 +566,12 @@
                                           (assoc req :uri (req->proxy-url req))
                                           req))]
                 (when-not (.get (.headers req') "Host")
-<<<<<<< HEAD
-                  (.set (.headers req')
-                        HttpHeaderNames/HOST
-                        (str host (when explicit-port? (str ":" port)))))
-
-                (when-not (.get (.headers req') "Connection")
-                  (HttpUtil/setKeepAlive req' keep-alive?))
-
-                (when (and (non-tunnel-proxy? proxy-options')
-                        (get proxy-options :keep-alive? true)
-                        (not (.get (.headers req') "Proxy-Connection")))
-                  (.set (.headers req') "Proxy-Connection" "Keep-Alive"))
+                  (.set (.headers req') HttpHeaderNames/HOST host-header-value))
                 (when (and decompress-body?
                            (not (.get (.headers req') "Accept-Encoding")))
                   (.set (.headers req') "Accept-Encoding" "gzip, deflate"))
-=======
-                  (.set (.headers req') HttpHeaderNames/HOST host-header-value))
                 (when-not (.get (.headers req') "Connection")
                   (HttpUtil/setKeepAlive req' keep-alive?'))
->>>>>>> e8443e3d
 
                 (let [body (:body req)
                       parts (:multipart req)
