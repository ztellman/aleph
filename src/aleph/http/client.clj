--- conflicted
+++ resolved
@@ -486,22 +486,22 @@
                         (not (.get (.headers req') "Proxy-Connection")))
                   (.set (.headers req') "Proxy-Connection" "Keep-Alive"))
 
-<<<<<<< HEAD
-                (let [body (if-let [parts (get req :multipart)]
-                             (let [boundary (multipart/boundary)
-                                   content-type (str "multipart/form-data; boundary=" boundary)]
-                               (HttpHeaders/setHeader req' "Content-Type" content-type)
-                               (multipart/encode-body boundary parts))
-                             (get req :body))
-                      body' (if (= :trace (:request-method req))
-                              (do
-                                (log/warn "TRACE request body was omitted")
-                                nil)
-                              body)]
-=======
-                (let [parts (:multipart req)
-                      [req' body] (if (nil? parts)
-                                    [req' (:body req)]
+                (let [body (:body req)
+                      parts (:multipart req)
+                      multipart? (some? parts)
+                      [req' body] (cond
+                                    ;; RFC #7231 4.3.8. TRACE
+                                    ;; A client MUST NOT send a message body...
+                                    (= :trace (:request-method req))
+                                    (do
+                                      (when (or (some? body) multipart?)
+                                        (log/warn "TRACE request body was omitted"))
+                                      [req' nil])
+
+                                    (not multipart?)
+                                    [req' body]
+
+                                    :else
                                     (multipart/encode-request req' parts))]
 
                   (when-let [save-message (get req :aleph/save-request-message)]
@@ -515,9 +515,8 @@
                     ;; might be different in case we use :multipart
                     (reset! save-body body))
 
->>>>>>> 02dd4166
                   (netty/safe-execute ch
-                    (http/send-message ch true ssl? req' body'))))
+                    (http/send-message ch true ssl? req' body))))
 
               ;; this will usually happen because of a malformed request
               (catch Throwable e
